import { useState, useEffect } from 'react';
import { Button } from '@/components/ui/button';
import {
  Dialog,
  DialogContent,
  DialogDescription,
  DialogHeader,
  DialogTitle,
} from '@/components/ui/dialog';
import { ScrollArea } from '@/components/ui/scroll-area';
import { Card, CardContent, CardDescription, CardHeader, CardTitle } from '@/components/ui/card';

interface ArtistOption {
  id: string;
  name: string;
  bio?: string;
}

interface ArtistSelectionModalProps {
  isOpen: boolean;
  onClose: () => void;
  artistName: string;
  onSelectArtist: (artistId: string) => void;
}

export default function ArtistSelectionModal({
  isOpen,
  onClose,
  artistName,
  onSelectArtist,
}: ArtistSelectionModalProps) {
  const [options, setOptions] = useState<ArtistOption[]>([]);
  const [loading, setLoading] = useState(false);
  const [musicNerdBaseUrl, setMusicNerdBaseUrl] = useState("");

  // Fetch configuration on component mount
  useEffect(() => {
    const fetchConfig = async () => {
      try {
        const response = await fetch('/api/config');
        if (response.ok) {
          const config = await response.json();
          if (config.musicNerdBaseUrl) {
            setMusicNerdBaseUrl(config.musicNerdBaseUrl);
          }
        }
      } catch (error) {
        console.error('Error fetching config:', error);
      }
    };
    
    fetchConfig();
  }, []);

  useEffect(() => {
    if (isOpen && artistName) {
      fetchArtistOptions();
    }
  }, [isOpen, artistName]);

  const fetchArtistOptions = async () => {
    try {
      setLoading(true);
      const response = await fetch(`/api/artist-options/${encodeURIComponent(artistName)}`);
      const data = await response.json();
      setOptions(data.options || []);
    } catch (error) {
      console.error('Error fetching artist options:', error);
      setOptions([]);
    } finally {
      setLoading(false);
    }
  };

  const handleSelectArtist = (artistId: string) => {
    onSelectArtist(artistId);
    onClose();
  };

  const handleOpenMainPage = () => {
<<<<<<< HEAD
    window.open('https://musicnerd.xyz/', '_blank');
=======
    if (musicNerdBaseUrl) {
      window.open(musicNerdBaseUrl, '_blank');
    }
>>>>>>> fcb44090
    onClose();
  };

  return (
    <Dialog open={isOpen} onOpenChange={onClose}>
      <DialogContent className="max-w-2xl max-h-[80vh]">
        <DialogHeader>
          <DialogTitle>Multiple Artists Found</DialogTitle>
          <DialogDescription>
            We found multiple artists named "{artistName}". Please select the one you're looking for:
          </DialogDescription>
        </DialogHeader>

        {loading ? (
          <div className="flex justify-center py-8">
            <div className="text-sm text-muted-foreground">Loading artist options...</div>
          </div>
        ) : (
          <ScrollArea className="max-h-96">
            <div className="space-y-3">
              {options.map((option, index) => (
                <Card
                  key={option.id}
                  className="cursor-pointer hover:bg-accent transition-colors border-l-4"
                  style={{
                    borderLeftColor: '#FF69B4'
                  }}
                  onClick={() => handleSelectArtist(option.id)}
                >
                  <CardHeader className="pb-2">
                    <div className="flex items-center justify-between">
                      <CardTitle className="text-base">{option.name}</CardTitle>
                      {option.name.toLowerCase() === artistName.toLowerCase() && (
                        <span className="text-xs px-2 py-1 rounded-full bg-primary/10 text-primary font-medium">
                          Exact Match
                        </span>
                      )}
                    </div>
                    {option.bio && (
                      <CardDescription className="text-sm line-clamp-2">
                        {option.bio}
                      </CardDescription>
                    )}
                  </CardHeader>
                </Card>
              ))}
              
              {options.length === 0 && !loading && (
                <div className="text-center py-4 text-sm text-muted-foreground">
                  No artist options found in the database
                </div>
              )}
            </div>
          </ScrollArea>
        )}

        <div className="flex justify-between pt-4">
          <Button variant="outline" onClick={handleOpenMainPage}>
            Open Main MusicNerd Page
          </Button>
          <Button variant="outline" onClick={onClose}>
            Cancel
          </Button>
        </div>
      </DialogContent>
    </Dialog>
  );
}<|MERGE_RESOLUTION|>--- conflicted
+++ resolved
@@ -78,13 +78,9 @@
   };
 
   const handleOpenMainPage = () => {
-<<<<<<< HEAD
+
     window.open('https://musicnerd.xyz/', '_blank');
-=======
-    if (musicNerdBaseUrl) {
-      window.open(musicNerdBaseUrl, '_blank');
-    }
->>>>>>> fcb44090
+
     onClose();
   };
 
