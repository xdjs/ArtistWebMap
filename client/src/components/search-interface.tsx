--- conflicted
+++ resolved
@@ -23,7 +23,7 @@
   bio?: string;
 }
 
-<<<<<<< HEAD
+
 export default function SearchInterface({
   onNetworkData,
   showNetworkView,
@@ -32,7 +32,7 @@
   onSearchFunction,
   onClearAll,
 }: SearchInterfaceProps) {
-=======
+
 // Custom hook for viewport height
 const useViewportHeight = () => {
   const [viewportHeight, setViewportHeight] = useState(typeof window !== 'undefined' ? window.innerHeight : 800);
@@ -50,7 +50,7 @@
 };
 
 export default function SearchInterface({ onNetworkData, showNetworkView, clearSearch, onLoadingChange, onSearchFunction, onClearAll }: SearchInterfaceProps) {
->>>>>>> c2691fd0
+
   const [searchQuery, setSearchQuery] = useState("");
   const [isLoading, setIsLoading] = useState(false);
   const [artistOptions, setArtistOptions] = useState<ArtistOption[]>([]);
@@ -58,12 +58,12 @@
   const [isLoadingOptions, setIsLoadingOptions] = useState(false);
   const [isSearchFocused, setIsSearchFocused] = useState(false);
   const debounceTimeoutRef = useRef<NodeJS.Timeout | null>(null);
-<<<<<<< HEAD
+
   const dropdownRef = useRef<HTMLDivElement | null>(null);
-=======
+
   const { toast } = useToast();
   const viewportHeight = useViewportHeight();
->>>>>>> c2691fd0
+
 
 
 
@@ -257,16 +257,16 @@
 
             {/* Artist Options Dropdown - Instant Search Results */}
             {(showDropdown || isLoadingOptions) && (!showNetworkView || isSearchFocused) && (
-<<<<<<< HEAD
+
               <div 
                 ref={dropdownRef}
                 className="absolute top-full left-0 right-0 mt-2 bg-gray-800 border border-gray-700 rounded-lg shadow-lg z-50 overflow-y-auto artist-dropdown-scroll"
                 style={{ maxHeight: '160px' }}
               >
-=======
+
               <div className="absolute top-full left-0 right-0 mt-2 bg-gray-800 border border-gray-700 rounded-lg shadow-lg z-50 max-h-80 overflow-y-auto artist-dropdown-scroll">
 
->>>>>>> c2691fd0
+
                 <div className="p-2">
                   {isLoadingOptions && (
                     <div className="flex items-center justify-center py-4">
@@ -394,16 +394,16 @@
 
               {/* Artist Options Dropdown - Network View Instant Search */}
               {(showDropdown || isLoadingOptions) && (!showNetworkView || isSearchFocused) && (
-<<<<<<< HEAD
+
                 <div 
                   ref={dropdownRef}
                   className="absolute top-full left-0 right-14 sm:right-20 mt-1 bg-gray-800 border border-gray-700 rounded-lg shadow-lg z-50 overflow-y-auto artist-dropdown-scroll"
                   style={{ maxHeight: '130px' }}
                 >
-=======
+
                 <div className="absolute top-full left-0 right-14 sm:right-20 mt-1 bg-gray-800 border border-gray-700 rounded-lg shadow-lg z-50 max-h-60 overflow-y-auto artist-dropdown-scroll">
 
->>>>>>> c2691fd0
+
                   <div className="p-1">
                     {isLoadingOptions && (
                       <div className="flex items-center justify-center py-2">
