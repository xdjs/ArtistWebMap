--- conflicted
+++ resolved
@@ -88,7 +88,7 @@
         apiKey: OPENAI_API_KEY,
       });
 
-<<<<<<< HEAD
+
       const prompt = `Generate a comprehensive list of music industry professionals who have collaborated with ${correctArtistName}. Include people who work as producers, songwriters, or both. For each person, specify all their roles and their top 3 collaborating artists.
 
 Please respond with JSON in this exact format:
@@ -97,7 +97,7 @@
     {
       "name": "Person Name",
       "roles": ["producer", "songwriter"], 
-=======
+
       const prompt = `Generate a list of producers and songwriters who have collaborated with artist ${correctArtistName}. For each producer and songwriter, include their top 3 collaborating artists (biggest artists they have worked with).
 
 Please respond with JSON in this exact format:
@@ -105,24 +105,24 @@
   "producers": [
     {
       "name": "Producer Name",
->>>>>>> f2b415ba
+
       "topCollaborators": ["Artist 1", "Artist 2", "Artist 3"]
     }
   ],
   "songwriters": [
     {
-<<<<<<< HEAD
+
       "name": "Another Person",
       "roles": ["songwriter"],
-=======
+
       "name": "Songwriter Name",
->>>>>>> f2b415ba
+
       "topCollaborators": ["Artist 1", "Artist 2", "Artist 3"]
     }
   ]
 }
 
-<<<<<<< HEAD
+
 Important guidelines:
 - Include up to 10 music industry professionals who have actually worked with ${correctArtistName}
 - For each person, list ALL their roles from: ["producer", "songwriter", "artist"]
@@ -130,9 +130,9 @@
 - Include their top 3 collaborating artists for each person
 - Focus on real, verified collaborations from the music industry
 - Return ONLY the JSON object, no other text`;
-=======
+
 Focus on real, verified collaborations from the music industry. Include up to 5 producers and 5 songwriters who have actually worked with ${correctArtistName}. Each producer and songwriter should have exactly 3 top collaborating artists listed. Check each artist/producer/songwriter if they have multiple roles, like being an artist and songwriter or songwriter and producer.`;
->>>>>>> f2b415ba
+
 
       const completion = await openai.chat.completions.create({
         model: "gpt-4o",
@@ -179,12 +179,11 @@
           console.warn('❌ [Vercel] Primary JSON parse failed, trying fallback');
           collaborationData = { producers: [], songwriters: [] };
         }
-<<<<<<< HEAD
         console.log(`✅ [Vercel] Parsed collaboration data with ${collaborationData.collaborators?.length || collaborationData.artists?.length || 0} collaborators`);
-=======
+
         const totalCollaborators = (collaborationData.producers?.length || 0) + (collaborationData.songwriters?.length || 0);
         console.log(`✅ [Vercel] Parsed collaboration data with ${totalCollaborators} collaborators`);
->>>>>>> f2b415ba
+
       } catch (parseError) {
         console.error('❌ [Vercel] Failed to parse OpenAI response:', parseError);
         console.error('❌ [Vercel] Raw OpenAI content:', completion.choices[0]?.message?.content);
@@ -360,16 +359,16 @@
       await batchDetectRoles([...allPeople]);
 
       // Process producers and songwriters with multi-role consolidation
-<<<<<<< HEAD
+
       for (const collaborator of collaborators) {
-=======
+
       const allCollaborators = [
         ...(collaborationData.producers || []).map(p => ({ ...p, type: 'producer' })),
         ...(collaborationData.songwriters || []).map(s => ({ ...s, type: 'songwriter' }))
       ];
       
       for (const collaborator of allCollaborators) {
->>>>>>> f2b415ba
+
         // Check if we already have a node for this person
         let collabNode = nodeMap.get(collaborator.name);
         
