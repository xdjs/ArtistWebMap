import { eq, and, sql } from 'drizzle-orm';
import { db, isDatabaseAvailable } from './supabase.js';
import { artists, collaborations, type Artist, type InsertArtist, type Collaboration, type InsertCollaboration, type NetworkData, type NetworkNode, type NetworkLink } from "../shared/schema.js";
import { spotifyService } from "./spotify.js";
import { openAIService } from "./openai-service.js";
import { musicBrainzService } from "./musicbrainz.js";
import { musicNerdService } from "./musicnerd-service.js";
import { IStorage } from './storage.js';

export class DatabaseStorage implements IStorage {
  constructor() {
    if (!isDatabaseAvailable()) {
      throw new Error('Database connection not available');
    }
  }

  async getArtist(id: number): Promise<Artist | undefined> {
    if (!db) return undefined;
    
    try {
      const result = await db
        .select()
        .from(artists)
        .where(eq(artists.id, id))
        .limit(1);
      
      return result[0];
    } catch (error) {
      console.error('Error fetching artist:', error);
      return undefined;
    }
  }

  async getArtistByName(name: string): Promise<Artist | undefined> {
    if (!db) return undefined;
    
    try {
      const result = await db
        .select({
          id: artists.id,
          name: artists.name,
          webmapdata: artists.webmapdata
        })
        .from(artists)
        .where(eq(artists.name, name))
        .limit(1);
      
      const artist = result[0];
      if (artist) {
        // Add default type field since MusicNerd database doesn't have it
        return {
          id: artist.id,
          name: artist.name,
          type: 'artist' as const,
          imageUrl: null,
          spotifyId: null,
          webmapdata: artist.webmapdata
        };
      }
      return undefined;
    } catch (error) {
      console.error('Error fetching artist by name:', error);
      return undefined;
    }
  }

  async createArtist(insertArtist: InsertArtist): Promise<Artist> {
    if (!db) throw new Error('Database not available');
    
    try {
      const result = await db
        .insert(artists)
        .values({
          name: insertArtist.name,
          type: insertArtist.type,
          imageUrl: insertArtist.imageUrl || null,
          spotifyId: insertArtist.spotifyId || null
        })
        .returning();
      
      return result[0];
    } catch (error) {
      console.error('Error creating artist:', error);
      throw error;
    }
  }

  async getCollaborationsByArtist(artistId: number): Promise<Collaboration[]> {
    if (!db) return [];
    
    try {
      const result = await db
        .select()
        .from(collaborations)
        .where(eq(collaborations.fromArtistId, artistId));
      
      return result;
    } catch (error) {
      console.error('Error fetching collaborations:', error);
      return [];
    }
  }

  async createCollaboration(collaboration: InsertCollaboration): Promise<Collaboration> {
    if (!db) throw new Error('Database not available');
    
    try {
      const result = await db
        .insert(collaborations)
        .values(collaboration)
        .returning();
      
      return result[0];
    } catch (error) {
      console.error('Error creating collaboration:', error);
      throw error;
    }
  }

  private async generateRealCollaborationNetwork(artistName: string): Promise<NetworkData> {
    console.log(`🎵 [DEBUG] Generating collaboration network for "${artistName}" using Spotify → MusicBrainz flow`);
    
    // Step 1: Use Spotify API to find collaborators
    console.log(`🎧 [DEBUG] Step 1: Searching Spotify for "${artistName}" collaborators`);
    const spotifyCollaborators = await this.getSpotifyCollaborators(artistName);
    
    if (spotifyCollaborators.length === 0) {
      console.log(`❌ [DEBUG] No Spotify collaborators found for "${artistName}"`);
      return await this.createSingleArtistNetwork(artistName);
    }

    console.log(`✅ [DEBUG] Found ${spotifyCollaborators.length} Spotify collaborators for "${artistName}"`);

    // Step 2: Use MusicBrainz to classify collaborators by type
    console.log(`🎵 [DEBUG] Step 2: Classifying collaborators using MusicBrainz`);
    const classifiedCollaborators = await this.classifyCollaboratorsWithMusicBrainz(spotifyCollaborators);
    
    console.log(`✅ [DEBUG] Classified ${classifiedCollaborators.length} collaborators with MusicBrainz`);

    // Step 3: Build the network with classified collaborators
    return await this.buildNetworkFromCollaborators(artistName, classifiedCollaborators);
  }

<<<<<<< HEAD
    console.log(`🔍 [DEBUG] Starting collaboration network generation for: "${artistName}"`);
    console.log('📊 [DEBUG] Data source priority: 1) MusicBrainz → 2) Wikipedia → 3) Main artist only (no synthetic data)');

    try {
      // Skip OpenAI to ensure only authentic data is used
      // OpenAI generates artificial collaborations, so we'll use only MusicBrainz and Wikipedia
      console.log(`🎯 [DEBUG] Skipping OpenAI for authentic data only - using MusicBrainz and Wikipedia sources`);
      
      // Proceed directly to MusicBrainz for authentic collaboration data
      if (false) { // Disabled OpenAI
        console.log(`🤖 [DEBUG] Querying OpenAI API for "${artistName}"...`);
        console.log(`🔍 [DEBUG] About to call openAIService.getArtistCollaborations for main artist: ${artistName}`);
        
        try {
          const openAIData = await openAIService.getArtistCollaborations(artistName);
          console.log(`✅ [DEBUG] OpenAI response:`, {
            collaborators: openAIData.artists.length,
            collaboratorList: openAIData.artists.map(a => `${a.name} (${a.type}, top collaborators: ${a.topCollaborators.length})`)
          });
=======
  private async getSpotifyCollaborators(artistName: string): Promise<string[]> {
    console.log(`🎧 [DEBUG] Getting Spotify collaborators for "${artistName}"`);
    
    if (!spotifyService.isConfigured()) {
      console.log(`❌ [DEBUG] Spotify service not configured`);
      return [];
    }

    try {
      // Search for the artist on Spotify
      const spotifyArtist = await spotifyService.searchArtist(artistName);
      if (!spotifyArtist) {
        console.log(`❌ [DEBUG] Artist "${artistName}" not found on Spotify`);
        return [];
      }
>>>>>>> 99f265c6

      console.log(`✅ [DEBUG] Found Spotify artist: "${spotifyArtist.name}" (${spotifyArtist.id})`);

      // Get their top 10 tracks to find collaborators
      const topTracks = await spotifyService.getArtistTopTracks(spotifyArtist.id, 'US', 10);
      console.log(`🎵 [DEBUG] Found ${topTracks.length} top tracks for "${artistName}"`);

      // Get their albums to find more collaborators
      const albums = await spotifyService.getArtistAlbums(spotifyArtist.id);
      console.log(`💿 [DEBUG] Found ${albums.length} albums for "${artistName}"`);

      // Extract collaborators from tracks and albums
      const collaborators = new Set<string>();
      
      // From top tracks
      for (const track of topTracks) {
        for (const artist of track.artists) {
          if (artist.name !== artistName && artist.name !== spotifyArtist.name) {
            collaborators.add(artist.name);
            console.log(`🤝 [DEBUG] Found collaborator from track "${track.name}": "${artist.name}"`);
          }
        }
      }

      // From albums (get track details) - expanded search for main artists
      const albumLimit = collaborators.size < 7 ? 8 : 3; // Use more albums if few collaborators found
      for (const album of albums.slice(0, albumLimit)) {
        try {
          const albumTracks = await spotifyService.getAlbumTracks(album.id);
          for (const track of albumTracks) {
            if (track.artists) {
              for (const artist of track.artists) {
                if (artist.name !== artistName && artist.name !== spotifyArtist.name) {
                  collaborators.add(artist.name);
                  console.log(`🤝 [DEBUG] Found collaborator from album "${album.name}": "${artist.name}"`);
                }
              }
            }
          }
          
          // Small delay to prevent rate limiting when checking many albums
          if (albumLimit > 3) {
            await new Promise(resolve => setTimeout(resolve, 100));
          }
        } catch (error) {
          console.log(`❌ [DEBUG] Error getting tracks for album "${album.name}":`, error);
        }
      }

      const collaboratorList = Array.from(collaborators);
      console.log(`✅ [DEBUG] Total unique Spotify collaborators found: ${collaboratorList.length}`);
      return collaboratorList;

    } catch (error) {
      console.log(`❌ [DEBUG] Error getting Spotify collaborators for "${artistName}":`, error);
      return [];
    }
  }

  private async classifyCollaboratorsWithMusicBrainz(collaborators: string[]): Promise<Array<{name: string, type: string, types: string[]}>> {
    console.log(`🎵 [DEBUG] Classifying ${collaborators.length} collaborators with MusicBrainz`);
    
    const classified: Array<{name: string, type: string, types: string[]}> = [];
    
    for (const collaborator of collaborators.slice(0, 10)) { // Top 10 main collaborators
      try {
        console.log(`🔍 [DEBUG] Classifying "${collaborator}" with MusicBrainz`);
        
        // Search for the collaborator in MusicBrainz
        const mbArtist = await musicBrainzService.searchArtist(collaborator);
        if (!mbArtist) {
          console.log(`❌ [DEBUG] "${collaborator}" not found in MusicBrainz, defaulting to 'artist'`);
          classified.push({ name: collaborator, type: 'artist', types: ['artist'] });
          continue;
        }

        // Get detailed artist information with relations
        const detailedArtist = await musicBrainzService.getArtistWithRelations(mbArtist.id);
        if (!detailedArtist || !detailedArtist.relations) {
          console.log(`❌ [DEBUG] No relations found for "${collaborator}" in MusicBrainz, defaulting to 'artist'`);
          classified.push({ name: collaborator, type: 'artist', types: ['artist'] });
          continue;
        }

        // Classify based on MusicBrainz relations
        let type = 'artist'; // Default type
        const relations = detailedArtist.relations;
        
        // Check for producer relations
        const producerRelations = relations.filter(r => 
          r.type === 'producer' || 
          r.type === 'mix' || 
          r.type === 'recording engineer' || 
          r.type === 'mastering engineer'
        );
        
        // Check for songwriter relations  
        const songwriterRelations = relations.filter(r => 
          r.type === 'composer' || 
          r.type === 'lyricist' || 
          r.type === 'writer' ||
          r.type === 'songwriter'
        );

        // Assign multiple roles based on relation counts
        const roles = ['artist']; // Start with artist as base role
        
        if (producerRelations.length > 0) {
          roles.push('producer');
        }
        if (songwriterRelations.length > 0) {
          roles.push('songwriter');
        }
        
        // Determine primary type and keep all roles
        let primaryType = 'artist';
        if (roles.includes('producer') && roles.includes('songwriter')) {
          // If both producer and songwriter, use the one with more relations
          primaryType = producerRelations.length >= songwriterRelations.length ? 'producer' : 'songwriter';
        } else if (roles.includes('producer')) {
          primaryType = 'producer';
        } else if (roles.includes('songwriter')) {
          primaryType = 'songwriter';
        }
        
        const finalRoles = roles; // Keep all roles including 'artist'

        console.log(`✅ [DEBUG] Classified "${collaborator}" with roles [${finalRoles.join(', ')}] (${producerRelations.length} producer relations, ${songwriterRelations.length} songwriter relations)`);
        classified.push({ name: collaborator, type: primaryType, types: finalRoles });

      } catch (error) {
        console.log(`❌ [DEBUG] Error classifying "${collaborator}":`, error);
        classified.push({ name: collaborator, type: 'artist', types: ['artist'] });
      }
    }

    return classified;
  }

  private async buildNetworkFromCollaborators(artistName: string, collaborators: Array<{name: string, type: string, types: string[]}>): Promise<NetworkData> {
    console.log(`🏗️ [DEBUG] Building network for "${artistName}" with ${collaborators.length} classified collaborators`);
    
    // Get main artist info
    const mainArtist = await this.getArtistByName(artistName);
    if (!mainArtist) {
      console.log(`❌ [DEBUG] Main artist "${artistName}" not found in database`);
      throw new Error(`Artist "${artistName}" not found in database`);
    }

    // Get main artist's Spotify image and MusicNerd ID
    let mainArtistImage = null;
    let mainArtistMusicNerdId = null;
    
    try {
      const spotifyArtist = await spotifyService.searchArtist(artistName);
      if (spotifyArtist) {
        mainArtistImage = spotifyService.getArtistImageUrl(spotifyArtist);
      }
      mainArtistMusicNerdId = await musicNerdService.getArtistId(artistName);
    } catch (error) {
      console.log(`Could not fetch metadata for main artist ${artistName}`);
    }

    // Detect multiple roles for main artist using MusicBrainz
    let mainArtistRoles = ['artist'];
    try {
      const mbArtist = await musicBrainzService.searchArtist(artistName);
      if (mbArtist) {
        const detailedArtist = await musicBrainzService.getArtistWithRelations(mbArtist.id);
        if (detailedArtist && detailedArtist.relations) {
          const producerRelations = detailedArtist.relations.filter(r => 
            r.type === 'producer' || r.type === 'mix' || r.type === 'recording engineer'
          );
          const songwriterRelations = detailedArtist.relations.filter(r => 
            r.type === 'composer' || r.type === 'lyricist' || r.type === 'writer' || r.type === 'songwriter'
          );
          
          if (producerRelations.length > 0) {
            mainArtistRoles.push('producer');
          }
          if (songwriterRelations.length > 0) {
            mainArtistRoles.push('songwriter');
          }
          console.log(`🎭 [DEBUG] Main artist "${artistName}" roles: [${mainArtistRoles.join(', ')}]`);
        }
      }
    } catch (error) {
      console.log(`❌ [DEBUG] Could not classify main artist roles for "${artistName}":`, error);
    }

    const mainArtistNode: NetworkNode = {
      id: artistName,
      name: artistName,
      type: 'artist',
      types: mainArtistRoles,
      size: 20,
      artistId: mainArtistMusicNerdId,
    };

    const nodeMap = new Map<string, NetworkNode>();
    nodeMap.set(artistName, mainArtistNode);
    const links: NetworkLink[] = [];

    // Process collaborators and get their branching collaborators
    for (const collaborator of collaborators) {
      console.log(`🔍 [DEBUG] Processing collaborator "${collaborator.name}" and finding their collaborators`);
      
      // Get collaborator's own collaborators from Spotify
      const branchingCollaborators = await this.getSpotifyCollaborators(collaborator.name);
      const topBranchingCollaborators = branchingCollaborators.slice(0, 3); // Top 3 branching collaborators
      
      // Small delay to prevent rate limiting
      await new Promise(resolve => setTimeout(resolve, 100));
      
      console.log(`🌿 [DEBUG] Found ${topBranchingCollaborators.length} branching collaborators for "${collaborator.name}"`);

      // Get collaborator's MusicNerd ID only (no image data)
      let collaboratorMusicNerdId = null;
      
      try {
        if (collaborator.type === 'artist') {
          collaboratorMusicNerdId = await musicNerdService.getArtistId(collaborator.name);
        }
      } catch (error) {
        console.log(`Could not fetch MusicNerd ID for ${collaborator.name}`);
      }

      const collaboratorNode: NetworkNode = {
        id: collaborator.name,
        name: collaborator.name,
        type: collaborator.type as 'artist' | 'producer' | 'songwriter',
        types: collaborator.types || [collaborator.type as 'artist' | 'producer' | 'songwriter'], // Multi-role support
        size: 15,
        artistId: collaboratorMusicNerdId,
        topCollaborations: topBranchingCollaborators, // For hover tooltips
      };
      
      nodeMap.set(collaborator.name, collaboratorNode);
      const roleDisplay = collaborator.types ? collaborator.types.join(' + ') : collaborator.type;
      console.log(`➕ [DEBUG] Added node: "${collaborator.name}" (${roleDisplay}) from Spotify/MusicBrainz`);

      // Create link from main artist to collaborator
      links.push({
        source: artistName,
        target: collaborator.name,
      });
      console.log(`🔗 [DEBUG] Created link: "${artistName}" ↔ "${collaborator.name}"`);

      // Add branching collaborators
      for (const branchingCollaborator of topBranchingCollaborators) {
        if (branchingCollaborator !== artistName && !nodeMap.has(branchingCollaborator)) {
          // Get branching collaborator's MusicNerd ID only (no image data)
          let branchingMusicNerdId = null;
          
          try {
            branchingMusicNerdId = await musicNerdService.getArtistId(branchingCollaborator);
          } catch (error) {
            console.log(`Could not fetch MusicNerd ID for branching collaborator ${branchingCollaborator}`);
          }

          const branchingNode: NetworkNode = {
            id: branchingCollaborator,
            name: branchingCollaborator,
            type: 'artist', // Default to artist for branching collaborators
            types: ['artist'],
            size: 10,
            artistId: branchingMusicNerdId,
          };
          
          nodeMap.set(branchingCollaborator, branchingNode);
          console.log(`🌿 [DEBUG] Added branching node: "${branchingCollaborator}" (artist) connected to "${collaborator.name}"`);

          // Create link from collaborator to their branching collaborator
          links.push({
            source: collaborator.name,
            target: branchingCollaborator,
          });
          console.log(`🔗 [DEBUG] Created branching link: "${collaborator.name}" ↔ "${branchingCollaborator}"`);
        }
      }
    }

    // Step 4: Detect cross-collaborations between collaborators
    console.log(`🔍 [DEBUG] Starting cross-collaboration detection between collaborators`);
    await this.addCrossCollaborationLinks(collaborators, nodeMap, links);

    // Final node array from consolidated map
    const finalNodes = Array.from(nodeMap.values());
    
    // Cache the generated network data
    const networkData = { nodes: finalNodes, links };
    console.log(`💾 [DEBUG] About to cache Spotify/MusicBrainz network data for "${artistName}" with ${finalNodes.length} nodes and ${links.length} links`);
    await this.cacheNetworkData(artistName, networkData);
    
    return networkData;
  }

  private async addCrossCollaborationLinks(
    collaborators: Array<{name: string, type: string}>, 
    nodeMap: Map<string, NetworkNode>, 
    links: NetworkLink[]
  ): Promise<void> {
    console.log(`🔗 [DEBUG] Checking for cross-collaborations between ${collaborators.length} collaborators`);
    
    // Check each pair of collaborators to see if they've worked together
    // Only check a subset to balance thoroughness with performance
    const maxChecks = Math.min(collaborators.length, 6); // Limit to top 6 to balance performance
    
    for (let i = 0; i < maxChecks; i++) {
      for (let j = i + 1; j < maxChecks; j++) {
        const collaborator1 = collaborators[i];
        const collaborator2 = collaborators[j];
        
<<<<<<< HEAD
        // If both MusicBrainz and Wikipedia fail, return only the main artist node
        console.log(`🚨 [DEBUG] No real collaboration data found for "${artistName}" from either MusicBrainz or Wikipedia`);
        console.log(`👤 [DEBUG] Returning only the main artist node without any collaborators`);
        
        // No fallback collaborators - authentic data only
=======
        console.log(`🔍 [DEBUG] Checking if "${collaborator1.name}" has worked with "${collaborator2.name}"`);
        
        try {
          // Get collaborator1's top tracks only (faster than full collaborator search)
          const spotifyArtist = await spotifyService.searchArtist(collaborator1.name);
          if (spotifyArtist) {
            const topTracks = await spotifyService.getArtistTopTracks(spotifyArtist.id, 'US', 10);
            
            // Check if collaborator2 appears in any of these tracks
            const hasCollaborated = topTracks.some(track => 
              track.artists.some(artist => 
                artist.name.toLowerCase().includes(collaborator2.name.toLowerCase()) ||
                collaborator2.name.toLowerCase().includes(artist.name.toLowerCase())
              )
            );
            
            if (hasCollaborated) {
              // Check if link already exists
              const linkExists = links.some(link => 
                (link.source === collaborator1.name && link.target === collaborator2.name) ||
                (link.source === collaborator2.name && link.target === collaborator1.name)
              );
              
              if (!linkExists) {
                links.push({
                  source: collaborator1.name,
                  target: collaborator2.name,
                });
                console.log(`🌟 [DEBUG] Added cross-collaboration link: "${collaborator1.name}" ↔ "${collaborator2.name}"`);
              }
            }
          }
        } catch (error) {
          console.log(`❌ [DEBUG] Error checking cross-collaboration between "${collaborator1.name}" and "${collaborator2.name}":`, error);
        }
>>>>>>> 99f265c6
        
        // Small delay to prevent rate limiting
        await new Promise(resolve => setTimeout(resolve, 200));
      }
    }
  }



  private async createSingleArtistNetwork(artistName: string): Promise<NetworkData> {
    console.log(`👤 [DEBUG] Creating single artist network for "${artistName}"`);
    
    const mainArtist = await this.getArtistByName(artistName);
    if (!mainArtist) {
      console.log(`❌ [DEBUG] Main artist "${artistName}" not found in database`);
      throw new Error(`Artist "${artistName}" not found in database`);
    }

    // Get main artist's Spotify image and MusicNerd ID
    let mainArtistImage = null;
    let mainArtistMusicNerdId = null;
    
    try {
      const spotifyArtist = await spotifyService.searchArtist(artistName);
      if (spotifyArtist) {
        mainArtistImage = spotifyService.getArtistImageUrl(spotifyArtist);
      }
      mainArtistMusicNerdId = await musicNerdService.getArtistId(artistName);
    } catch (error) {
      console.log(`Could not fetch metadata for main artist ${artistName}`);
    }

    const mainArtistNode: NetworkNode = {
      id: artistName,
      name: artistName,
      type: 'artist',
      types: ['artist'],
      size: 20,
      imageUrl: mainArtistImage,
      spotifyId: null,
      artistId: mainArtistMusicNerdId,
    };

    const networkData = { nodes: [mainArtistNode], links: [] };
    
    // Cache the network data
    console.log(`💾 [DEBUG] About to cache single-artist network data for "${artistName}"`);
    await this.cacheNetworkData(artistName, networkData);
    
    return networkData;
  }

  private async cacheNetworkData(artistName: string, networkData: NetworkData): Promise<void> {
    if (!db) {
      console.log(`⚠️ [DEBUG] Database not available - skipping cache for "${artistName}"`);
      return;
    }

    try {
      console.log(`💾 [DEBUG] Caching webmapdata for "${artistName}"`);
      
      // Check if artist already exists in database
      const existingArtist = await this.getArtistByName(artistName);
      
      if (existingArtist) {
        // Update existing artist with webmapdata
        await db
          .update(artists)
          .set({ 
            webmapdata: networkData
          })
          .where(eq(artists.id, existingArtist.id));
        
        console.log(`✅ [DEBUG] Successfully cached webmapdata for existing artist "${artistName}"`);
      } else {
        console.log(`⚠️ [DEBUG] Artist "${artistName}" not found in database - skipping cache`);
      }
    } catch (error) {
      console.error(`❌ [DEBUG] Error caching webmapdata for "${artistName}":`, error);
    }
  }

  async getNetworkData(artistName: string): Promise<NetworkData | null> {
    console.log(`🔍 [DEBUG] Getting network data for: "${artistName}"`);
    
<<<<<<< HEAD
    // Check cache for existing network data
    if (cachedArtist?.webmapdata) {
      console.log(`✅ [DEBUG] Found cached webmapdata for "${cachedArtist.name}" - using cached data`);
      return cachedArtist.webmapdata as NetworkData;
=======
    // Check if artist exists in database first
    const existingArtist = await this.getArtistByName(artistName);
    if (!existingArtist) {
      console.log(`❌ [DEBUG] Artist "${artistName}" not found in database`);
      return null;
>>>>>>> 99f265c6
    }

    // Check for cached data
    if (existingArtist.webmapdata) {
      console.log(`✅ [DEBUG] Found cached webmapdata for "${artistName}"`);
      return existingArtist.webmapdata as NetworkData;
    }

    // Generate new network data
    console.log(`🔄 [DEBUG] No cached data found for "${artistName}" - generating new network...`);
    return await this.generateRealCollaborationNetwork(artistName);
  }
}<|MERGE_RESOLUTION|>--- conflicted
+++ resolved
@@ -141,7 +141,7 @@
     return await this.buildNetworkFromCollaborators(artistName, classifiedCollaborators);
   }
 
-<<<<<<< HEAD
+
     console.log(`🔍 [DEBUG] Starting collaboration network generation for: "${artistName}"`);
     console.log('📊 [DEBUG] Data source priority: 1) MusicBrainz → 2) Wikipedia → 3) Main artist only (no synthetic data)');
 
@@ -161,7 +161,7 @@
             collaborators: openAIData.artists.length,
             collaboratorList: openAIData.artists.map(a => `${a.name} (${a.type}, top collaborators: ${a.topCollaborators.length})`)
           });
-=======
+
   private async getSpotifyCollaborators(artistName: string): Promise<string[]> {
     console.log(`🎧 [DEBUG] Getting Spotify collaborators for "${artistName}"`);
     
@@ -177,7 +177,7 @@
         console.log(`❌ [DEBUG] Artist "${artistName}" not found on Spotify`);
         return [];
       }
->>>>>>> 99f265c6
+
 
       console.log(`✅ [DEBUG] Found Spotify artist: "${spotifyArtist.name}" (${spotifyArtist.id})`);
 
@@ -491,13 +491,13 @@
         const collaborator1 = collaborators[i];
         const collaborator2 = collaborators[j];
         
-<<<<<<< HEAD
+
         // If both MusicBrainz and Wikipedia fail, return only the main artist node
         console.log(`🚨 [DEBUG] No real collaboration data found for "${artistName}" from either MusicBrainz or Wikipedia`);
         console.log(`👤 [DEBUG] Returning only the main artist node without any collaborators`);
         
         // No fallback collaborators - authentic data only
-=======
+
         console.log(`🔍 [DEBUG] Checking if "${collaborator1.name}" has worked with "${collaborator2.name}"`);
         
         try {
@@ -533,7 +533,7 @@
         } catch (error) {
           console.log(`❌ [DEBUG] Error checking cross-collaboration between "${collaborator1.name}" and "${collaborator2.name}":`, error);
         }
->>>>>>> 99f265c6
+
         
         // Small delay to prevent rate limiting
         await new Promise(resolve => setTimeout(resolve, 200));
@@ -619,18 +619,18 @@
   async getNetworkData(artistName: string): Promise<NetworkData | null> {
     console.log(`🔍 [DEBUG] Getting network data for: "${artistName}"`);
     
-<<<<<<< HEAD
+
     // Check cache for existing network data
     if (cachedArtist?.webmapdata) {
       console.log(`✅ [DEBUG] Found cached webmapdata for "${cachedArtist.name}" - using cached data`);
       return cachedArtist.webmapdata as NetworkData;
-=======
+
     // Check if artist exists in database first
     const existingArtist = await this.getArtistByName(artistName);
     if (!existingArtist) {
       console.log(`❌ [DEBUG] Artist "${artistName}" not found in database`);
       return null;
->>>>>>> 99f265c6
+
     }
 
     // Check for cached data
