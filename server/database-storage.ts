import { eq, and, sql } from 'drizzle-orm';
import { db, isDatabaseAvailable } from './supabase.js';
import { artists, collaborations, type Artist, type InsertArtist, type Collaboration, type InsertCollaboration, type NetworkData, type NetworkNode, type NetworkLink } from "../shared/schema.js";
import { spotifyService } from "./spotify.js";
import { openAIService } from "./openai-service.js";
import { musicBrainzService } from "./musicbrainz.js";
import { musicNerdService } from "./musicnerd-service.js";
import { IStorage } from './storage.js';

export class DatabaseStorage implements IStorage {
  constructor() {
    if (!isDatabaseAvailable()) {
      throw new Error('Database connection not available');
    }
  }

  async getArtist(id: number): Promise<Artist | undefined> {
    if (!db) return undefined;
    
    try {
      const result = await db
        .select()
        .from(artists)
        .where(eq(artists.id, id))
        .limit(1);
      
      return result[0];
    } catch (error) {
      console.error('Error fetching artist:', error);
      return undefined;
    }
  }

  async getArtistByName(name: string): Promise<Artist | undefined> {
    if (!db) return undefined;
    
    try {
      const result = await db
        .select({
          id: artists.id,
          name: artists.name,
          webmapdata: artists.webmapdata
        })
        .from(artists)
        .where(eq(artists.name, name))
        .limit(1);
      
      const artist = result[0];
      if (artist) {
        // Add default type field since MusicNerd database doesn't have it
        return {
          id: artist.id,
          name: artist.name,
          type: 'artist' as const,
          imageUrl: null,
          spotifyId: null,
          webmapdata: artist.webmapdata
        };
      }
      return undefined;
    } catch (error) {
      console.error('Error fetching artist by name:', error);
      return undefined;
    }
  }

  async createArtist(insertArtist: InsertArtist): Promise<Artist> {
    if (!db) throw new Error('Database not available');
    
    try {
      const result = await db
        .insert(artists)
        .values({
          name: insertArtist.name,
          type: insertArtist.type,
          imageUrl: insertArtist.imageUrl || null,
          spotifyId: insertArtist.spotifyId || null
        })
        .returning();
      
      return result[0];
    } catch (error) {
      console.error('Error creating artist:', error);
      throw error;
    }
  }

  async getCollaborationsByArtist(artistId: number): Promise<Collaboration[]> {
    if (!db) return [];
    
    try {
      const result = await db
        .select()
        .from(collaborations)
        .where(eq(collaborations.fromArtistId, artistId));
      
      return result;
    } catch (error) {
      console.error('Error fetching collaborations:', error);
      return [];
    }
  }

  async createCollaboration(collaboration: InsertCollaboration): Promise<Collaboration> {
    if (!db) throw new Error('Database not available');
    
    try {
      const result = await db
        .insert(collaborations)
        .values(collaboration)
        .returning();
      
      return result[0];
    } catch (error) {
      console.error('Error creating collaboration:', error);
      throw error;
    }
  }

  private async generateRealCollaborationNetwork(artistName: string): Promise<NetworkData> {
    console.log(`🎵 [DEBUG] Generating collaboration network for "${artistName}" using Spotify → MusicBrainz flow`);
    
    // Step 1: Use Spotify API to find collaborators
    console.log(`🎧 [DEBUG] Step 1: Searching Spotify for "${artistName}" collaborators`);
    const spotifyCollaborators = await this.getSpotifyCollaborators(artistName);
    
    if (spotifyCollaborators.length === 0) {
      console.log(`❌ [DEBUG] No Spotify collaborators found for "${artistName}"`);
      return await this.createSingleArtistNetwork(artistName);
    }

<<<<<<< HEAD
    // Create optimized batch role detection system for performance
    const globalRoleMap = new Map<string, string[]>();
    
    // Batch role detection function for better performance
    const batchDetectRoles = async (peopleList: string[]): Promise<void> => {
      if (!openAIService.isServiceAvailable() || peopleList.length === 0) return;
      
      try {
        const peopleListStr = peopleList.map(name => `"${name}"`).join(', ');
        const batchRolePrompt = `For each of these music industry professionals: ${peopleListStr}
        
Return their roles as JSON in this exact format:
{
  "Person Name 1": ["artist", "songwriter"],
  "Person Name 2": ["producer", "songwriter"],
  "Person Name 3": ["artist"]
}

Each person's roles should be from: ["artist", "producer", "songwriter"]. Include ALL roles each person has. Return ONLY the JSON object, no other text.`;

        const OpenAI = await import('openai');
        const openai = new OpenAI.default({
          apiKey: process.env.OPENAI_API_KEY,
        });

        const roleCompletion = await openai.chat.completions.create({
          model: "gpt-4o",
          messages: [{ role: "user", content: batchRolePrompt }],
          temperature: 0.1,
          max_tokens: 1000,
        });

        const roleContent = roleCompletion.choices[0]?.message?.content?.trim();
        if (roleContent) {
          try {
            const rolesData = JSON.parse(roleContent);
            for (const [personName, roles] of Object.entries(rolesData)) {
              if (Array.isArray(roles) && roles.length > 0) {
                const validRoles = roles.filter(role => ['artist', 'producer', 'songwriter'].includes(role));
                if (validRoles.length > 0) {
                  globalRoleMap.set(personName, validRoles);
                  console.log(`✅ [DEBUG] Batch detected roles for "${personName}":`, validRoles);
                }
              }
            }
          } catch (parseError) {
            console.log(`⚠️ [DEBUG] Could not parse batch role detection, falling back to defaults`);
          }
        }
      } catch (error) {
        console.log(`⚠️ [DEBUG] Batch role detection failed, falling back to defaults`);
      }
    };
    
    // Quick role lookup with fallback to default
    const getOptimizedRoles = (personName: string, defaultRole: 'artist' | 'producer' | 'songwriter'): string[] => {
      return globalRoleMap.get(personName) || [defaultRole];
    };

    // Pre-detect roles for main artist with dedicated detection
    console.log(`🔍 [DEBUG] Detecting roles for main artist "${artistName}"...`);
    let mainArtistTypes = ['artist']; // Default
    
    if (openAIService.isServiceAvailable()) {
      try {
        const mainArtistRolePrompt = `What roles does ${artistName} have in the music industry? Return ONLY a JSON array of their roles from: ["artist", "producer", "songwriter"]. For example: ["artist", "songwriter"] or ["producer", "songwriter"] or ["artist", "producer", "songwriter"]. Return ONLY the JSON array, no other text.`;
        
        const OpenAI = await import('openai');
        const openai = new OpenAI.default({
          apiKey: process.env.OPENAI_API_KEY,
        });

        const roleCompletion = await openai.chat.completions.create({
          model: "gpt-4o",
          messages: [{ role: "user", content: mainArtistRolePrompt }],
          temperature: 0.1,
          max_tokens: 100,
        });

        const roleContent = roleCompletion.choices[0]?.message?.content?.trim();
        if (roleContent) {
          try {
            const detectedRoles = JSON.parse(roleContent);
            if (Array.isArray(detectedRoles) && detectedRoles.length > 0) {
              const validRoles = detectedRoles.filter(role => ['artist', 'producer', 'songwriter'].includes(role));
              if (validRoles.length > 0) {
                mainArtistTypes = validRoles;
                console.log(`✅ [DEBUG] Detected main artist roles for "${artistName}":`, mainArtistTypes);
                // Cache for consistency
                globalRoleMap.set(artistName, mainArtistTypes);
              }
            }
          } catch (parseError) {
            console.log(`⚠️ [DEBUG] Could not parse main artist role detection for "${artistName}", using default`);
          }
        }
      } catch (error) {
        console.log(`⚠️ [DEBUG] Main artist role detection failed for "${artistName}", using default`);
      }
    }
    
    // Ensure 'artist' is first for main artists if they have that role
    const orderedMainArtistTypes = mainArtistTypes.includes('artist') 
      ? ['artist', ...mainArtistTypes.filter(r => r !== 'artist')]
      : mainArtistTypes;

    // Create main artist node with detected roles
    const mainArtistNode: NetworkNode = {
      id: artistName,
      name: artistName,
      type: orderedMainArtistTypes[0], // Primary type
      types: orderedMainArtistTypes, // All detected roles
      size: 30, // Larger size for main artist
      musicNerdUrl,
    };
    nodeMap.set(artistName, mainArtistNode);
    
    console.log(`🎭 [DEBUG] Main artist "${artistName}" initialized with ${orderedMainArtistTypes.length} roles:`, orderedMainArtistTypes);

    // Helper function to determine roles - now relying on improved OpenAI prompt for multi-role data
    const getEnhancedRoles = (personName: string, defaultRole: 'artist' | 'producer' | 'songwriter'): ('artist' | 'producer' | 'songwriter')[] => {
      // The new OpenAI prompt should provide comprehensive role information directly
      // For collaborators, we'll rely on the multi-role consolidation logic to merge roles
      return [defaultRole];
    };
=======
    console.log(`✅ [DEBUG] Found ${spotifyCollaborators.length} Spotify collaborators for "${artistName}"`);

    // Step 2: Use MusicBrainz to classify collaborators by type
    console.log(`🎵 [DEBUG] Step 2: Classifying collaborators using MusicBrainz`);
    const classifiedCollaborators = await this.classifyCollaboratorsWithMusicBrainz(spotifyCollaborators);
    
    console.log(`✅ [DEBUG] Classified ${classifiedCollaborators.length} collaborators with MusicBrainz`);

    // Step 3: Build the network with classified collaborators
    return await this.buildNetworkFromCollaborators(artistName, classifiedCollaborators);
  }

>>>>>>> f2b415ba

    console.log(`🔍 [DEBUG] Starting collaboration network generation for: "${artistName}"`);
    console.log('📊 [DEBUG] Data source priority: 1) MusicBrainz → 2) Wikipedia → 3) Main artist only (no synthetic data)');

    try {
      // Skip OpenAI to ensure only authentic data is used
      // OpenAI generates artificial collaborations, so we'll use only MusicBrainz and Wikipedia
      console.log(`🎯 [DEBUG] Skipping OpenAI for authentic data only - using MusicBrainz and Wikipedia sources`);
      
      // Proceed directly to MusicBrainz for authentic collaboration data
      if (false) { // Disabled OpenAI
        console.log(`🤖 [DEBUG] Querying OpenAI API for "${artistName}"...`);
        console.log(`🔍 [DEBUG] About to call openAIService.getArtistCollaborations for main artist: ${artistName}`);
        
        try {
          const openAIData = await openAIService.getArtistCollaborations(artistName);
          console.log(`✅ [DEBUG] OpenAI response:`, {
            collaborators: openAIData.artists.length,
            collaboratorList: openAIData.artists.map(a => `${a.name} (${a.type}, top collaborators: ${a.topCollaborators.length})`)
          });

<<<<<<< HEAD
          if (openAIData.artists.length > 0) {
            // Filter out any generic/fake names that might slip through
            const authenticCollaborators = openAIData.artists.filter(collaborator => {
              const name = collaborator.name.toLowerCase();
              // Filter out obviously fake or generic names
              const fakePatterns = [
                'john doe', 'jane doe', 'john smith', 'jane smith',
                'producer x', 'songwriter y', 'artist a', 'artist b',
                'unknown', 'anonymous', 'various', 'n/a', 'tbd',
                'placeholder', 'example', 'sample'
              ];
              return !fakePatterns.some(pattern => name.includes(pattern)) &&
                     !name.match(/^(artist|producer|songwriter)\s+[a-z]$/i) &&
                     !name.match(/^[a-z]{1,2}$/i); // Single letters or very short generic names
            });
            
            console.log(`🔍 [DEBUG] Filtered ${openAIData.artists.length} to ${authenticCollaborators.length} authentic collaborators`);
            
            if (authenticCollaborators.length === 0) {
              console.log(`⚠️ [DEBUG] No authentic collaborators found for "${artistName}" from OpenAI, returning single node`);
              // Return just the main artist node
              const finalNetworkData = { 
                nodes: [mainArtistNode], 
                links: []
              };
              await this.cacheNetworkData(artistName, finalNetworkData);
              return finalNetworkData;
            }
            
            // Collect all people for batch role detection
            const allPeople = new Set<string>();
            for (const collaborator of authenticCollaborators) {
              allPeople.add(collaborator.name);
              for (const branchingArtist of collaborator.topCollaborators || []) {
                if (branchingArtist !== artistName) {
                  allPeople.add(branchingArtist);
                }
              }
            }
            
            // Batch detect roles for all people at once for performance
            console.log(`🎭 [DEBUG] Batch detecting roles for ${allPeople.size} people...`);
            await batchDetectRoles([...allPeople]);
            
            // Process OpenAI data and merge with main artist node map
            for (const collaborator of authenticCollaborators) {
              // Check if we already have a node for this person (including main artist)
              let collaboratorNode = nodeMap.get(collaborator.name);
              
              if (collaboratorNode) {
                // Person already exists - add the new role to their types array
                if (!collaboratorNode.types) {
                  collaboratorNode.types = [collaboratorNode.type];
                }
                if (!collaboratorNode.types.includes(collaborator.type)) {
                  collaboratorNode.types.push(collaborator.type);
                  console.log(`🎭 [DEBUG] Added ${collaborator.type} role to existing ${collaborator.name} node (now has ${collaboratorNode.types.length} roles)`);
                }
                // Keep primary type as the first one (for backward compatibility)
                collaboratorNode.type = collaboratorNode.types[0];
                
                // Skip further processing since this person already exists
                // Merge top collaborators from all roles
                if (collaborator.topCollaborators && collaborator.topCollaborators.length > 0) {
                  const existingCollaborators = collaboratorNode.collaborations || [];
                  const newCollaborators = collaborator.topCollaborators.filter(c => !existingCollaborators.includes(c));
                  collaboratorNode.collaborations = [...existingCollaborators, ...newCollaborators];
                }
                continue; // Skip creating new node since we're updating existing one
              } else {
                // Create new node for this person with optimized role detection
                const enhancedRoles = getOptimizedRoles(collaborator.name, collaborator.type);
                
                collaboratorNode = {
                  id: collaborator.name,
                  name: collaborator.name,
                  type: enhancedRoles[0], // Primary role
                  types: enhancedRoles, // All roles
                  size: 20,
                  imageUrl: null, // Will be set in batch
                  spotifyId: null, // Will be set in batch
                  collaborations: collaborator.topCollaborators || [],
                  musicNerdUrl: 'https://musicnerd.xyz', // Will be set in batch
                };
                
                console.log(`🎭 [DEBUG] Enhanced "${collaborator.name}" from ${collaborator.type} to roles:`, enhancedRoles);
                nodeMap.set(collaborator.name, collaboratorNode);
              }
=======
  private async getSpotifyCollaborators(artistName: string): Promise<string[]> {
    console.log(`🎧 [DEBUG] Getting Spotify collaborators for "${artistName}"`);
    
    if (!spotifyService.isConfigured()) {
      console.log(`❌ [DEBUG] Spotify service not configured`);
      return [];
    }

    try {
      // Search for the artist on Spotify
      const spotifyArtist = await spotifyService.searchArtist(artistName);
      if (!spotifyArtist) {
        console.log(`❌ [DEBUG] Artist "${artistName}" not found on Spotify`);
        return [];
      }


      console.log(`✅ [DEBUG] Found Spotify artist: "${spotifyArtist.name}" (${spotifyArtist.id})`);

      // Get their top 10 tracks to find collaborators
      const topTracks = await spotifyService.getArtistTopTracks(spotifyArtist.id, 'US', 10);
      console.log(`🎵 [DEBUG] Found ${topTracks.length} top tracks for "${artistName}"`);

      // Get their albums to find more collaborators
      const albums = await spotifyService.getArtistAlbums(spotifyArtist.id);
      console.log(`💿 [DEBUG] Found ${albums.length} albums for "${artistName}"`);
>>>>>>> f2b415ba

      // Extract collaborators from tracks and albums
      const collaborators = new Set<string>();
      
      // From top tracks
      for (const track of topTracks) {
        for (const artist of track.artists) {
          if (artist.name !== artistName && artist.name !== spotifyArtist.name) {
            collaborators.add(artist.name);
            console.log(`🤝 [DEBUG] Found collaborator from track "${track.name}": "${artist.name}"`);
          }
        }
      }

      // From albums (get track details) - expanded search for main artists
      const albumLimit = collaborators.size < 7 ? 8 : 3; // Use more albums if few collaborators found
      for (const album of albums.slice(0, albumLimit)) {
        try {
          const albumTracks = await spotifyService.getAlbumTracks(album.id);
          for (const track of albumTracks) {
            if (track.artists) {
              for (const artist of track.artists) {
                if (artist.name !== artistName && artist.name !== spotifyArtist.name) {
                  collaborators.add(artist.name);
                  console.log(`🤝 [DEBUG] Found collaborator from album "${album.name}": "${artist.name}"`);
                }
              }
            }
          }
          
          // Small delay to prevent rate limiting when checking many albums
          if (albumLimit > 3) {
            await new Promise(resolve => setTimeout(resolve, 100));
          }
        } catch (error) {
          console.log(`❌ [DEBUG] Error getting tracks for album "${album.name}":`, error);
        }
      }

<<<<<<< HEAD
                // Add branching connections for the top collaborators
                const maxBranching = 3;
                const branchingCount = Math.min(collaboratorNode.collaborations?.length || 0, maxBranching);
                
                for (let i = 0; i < branchingCount; i++) {
                  const branchingArtist = collaboratorNode.collaborations![i];
                  
                  // Check if this branching artist is already in our main node map
                  let branchingNode = nodeMap.get(branchingArtist);
                  
                  if (branchingNode) {
                    // Person already exists - add artist role if not already present
                    if (!branchingNode.types) {
                      branchingNode.types = [branchingNode.type];
                    }
                    if (!branchingNode.types.includes('artist')) {
                      branchingNode.types.push('artist');
                      console.log(`🎭 [DEBUG] Added artist role to existing branching node ${branchingArtist} (now has ${branchingNode.types.length} roles)`);
                    }
                    // Ensure primary type remains as first one for compatibility
                    branchingNode.type = branchingNode.types[0];
                  } else {
                    // Create new branching node with optimized role detection
                    const enhancedBranchingRoles = getOptimizedRoles(branchingArtist, 'artist');
                    
                    branchingNode = {
                      id: branchingArtist,
                      name: branchingArtist,
                      type: enhancedBranchingRoles[0], // Primary role
                      types: enhancedBranchingRoles, // All roles
                      size: 16, // Branching nodes size (updated from 15 to 16)
                      musicNerdUrl: 'https://musicnerd.xyz', // Will be set in batch
                    };
                    nodeMap.set(branchingArtist, branchingNode);
                    
                    console.log(`🎭 [DEBUG] Enhanced OpenAI branching "${branchingArtist}" to roles:`, enhancedBranchingRoles);
                  }
                  
                  // Create link between collaborator and their top collaborator
                  links.push({
                    source: collaboratorNode.name,
                    target: branchingArtist,
                  });
=======
      const collaboratorList = Array.from(collaborators);
      console.log(`✅ [DEBUG] Total unique Spotify collaborators found: ${collaboratorList.length}`);
      return collaboratorList;

    } catch (error) {
      console.log(`❌ [DEBUG] Error getting Spotify collaborators for "${artistName}":`, error);
      return [];
    }
  }

  private async classifyCollaboratorsWithMusicBrainz(collaborators: string[]): Promise<Array<{name: string, type: string, types: string[]}>> {
    console.log(`🎵 [DEBUG] Classifying ${collaborators.length} collaborators with MusicBrainz`);
    
    const classified: Array<{name: string, type: string, types: string[]}> = [];
    
    for (const collaborator of collaborators.slice(0, 10)) { // Top 10 main collaborators
      try {
        console.log(`🔍 [DEBUG] Classifying "${collaborator}" with MusicBrainz`);
        
        // Search for the collaborator in MusicBrainz
        const mbArtist = await musicBrainzService.searchArtist(collaborator);
        if (!mbArtist) {
          console.log(`❌ [DEBUG] "${collaborator}" not found in MusicBrainz, defaulting to 'artist'`);
          classified.push({ name: collaborator, type: 'artist', types: ['artist'] });
          continue;
        }

        // Get detailed artist information with relations
        const detailedArtist = await musicBrainzService.getArtistWithRelations(mbArtist.id);
        if (!detailedArtist || !detailedArtist.relations) {
          console.log(`❌ [DEBUG] No relations found for "${collaborator}" in MusicBrainz, defaulting to 'artist'`);
          classified.push({ name: collaborator, type: 'artist', types: ['artist'] });
          continue;
        }

        // Classify based on MusicBrainz relations
        let type = 'artist'; // Default type
        const relations = detailedArtist.relations;
        
        // Check for producer relations
        const producerRelations = relations.filter(r => 
          r.type === 'producer' || 
          r.type === 'mix' || 
          r.type === 'recording engineer' || 
          r.type === 'mastering engineer'
        );
        
        // Check for songwriter relations  
        const songwriterRelations = relations.filter(r => 
          r.type === 'composer' || 
          r.type === 'lyricist' || 
          r.type === 'writer' ||
          r.type === 'songwriter'
        );

        // Assign multiple roles based on relation counts
        const roles = ['artist']; // Start with artist as base role
        
        if (producerRelations.length > 0) {
          roles.push('producer');
        }
        if (songwriterRelations.length > 0) {
          roles.push('songwriter');
        }
        
        // Determine primary type and keep all roles
        let primaryType = 'artist';
        if (roles.includes('producer') && roles.includes('songwriter')) {
          // If both producer and songwriter, use the one with more relations
          primaryType = producerRelations.length >= songwriterRelations.length ? 'producer' : 'songwriter';
        } else if (roles.includes('producer')) {
          primaryType = 'producer';
        } else if (roles.includes('songwriter')) {
          primaryType = 'songwriter';
        }
        
        const finalRoles = roles; // Keep all roles including 'artist'
>>>>>>> f2b415ba

        console.log(`✅ [DEBUG] Classified "${collaborator}" with roles [${finalRoles.join(', ')}] (${producerRelations.length} producer relations, ${songwriterRelations.length} songwriter relations)`);
        classified.push({ name: collaborator, type: primaryType, types: finalRoles });

      } catch (error) {
        console.log(`❌ [DEBUG] Error classifying "${collaborator}":`, error);
        classified.push({ name: collaborator, type: 'artist', types: ['artist'] });
      }
    }

    return classified;
  }

<<<<<<< HEAD
            // Batch process all external API calls for performance optimization
            console.log(`⚡ [DEBUG] Batch processing external APIs for ${nodeMap.size} nodes...`);
            const allNodesForBatch = Array.from(nodeMap.values());
            const nodeNames = allNodesForBatch.map(node => node.name);
            
            // Parallel batch operations
            const [spotifyResults, musicNerdResults] = await Promise.all([
              // Batch Spotify searches
              spotifyService.isConfigured() ? 
                Promise.allSettled(nodeNames.map(async name => {
                  try {
                    const artist = await spotifyService.searchArtist(name);
                    return { name, artist };
                  } catch (error) {
                    return { name, artist: null };
                  }
                })) : 
                Promise.resolve([]),
              
              // Batch MusicNerd ID lookups
              Promise.allSettled(nodeNames.map(async name => {
                try {
                  const artistId = await musicNerdService.getArtistId(name);
                  return { name, artistId };
                } catch (error) {
                  return { name, artistId: null };
                }
              }))
            ]);
            
            // Apply Spotify results
            if (spotifyResults.length > 0) {
              for (const result of spotifyResults) {
                if (result.status === 'fulfilled' && result.value.artist) {
                  const node = nodeMap.get(result.value.name);
                  if (node) {
                    node.imageUrl = spotifyService.getArtistImageUrl(result.value.artist, 'medium');
                    node.spotifyId = result.value.artist.id;
                  }
                }
              }
            }
            
            // Apply MusicNerd results
            for (const result of musicNerdResults) {
              if (result.status === 'fulfilled' && result.value.artistId) {
                const node = nodeMap.get(result.value.name);
                if (node) {
                  node.musicNerdUrl = `https://musicnerd.xyz/artist/${result.value.artistId}`;
                }
              }
            }
            
            // Final node array from consolidated map
            const nodes = Array.from(nodeMap.values());
            console.log(`✅ [DEBUG] Successfully created network from OpenAI data: ${nodes.length} total nodes (including main artist) for "${artistName}"`);
            
            // Cache the generated network data
            const finalNetworkData = { nodes, links };
            console.log(`💾 [DEBUG] About to cache OpenAI network data for "${artistName}" with ${nodes.length} nodes`);
            await this.cacheNetworkData(artistName, finalNetworkData);
            
            return finalNetworkData;
          } else {
            console.log(`⚠️ [DEBUG] No collaborators found for "${artistName}" from OpenAI, returning single node`);
            // Return just the main artist node
            const finalNetworkData = { 
              nodes: [mainArtistNode], 
              links: []
            };
            await this.cacheNetworkData(artistName, finalNetworkData);
            return finalNetworkData;
          }
        } catch (error) {
          console.error(`❌ [DEBUG] OpenAI API error for "${artistName}":`, error);
          console.log('🔄 [DEBUG] Falling back to MusicBrainz...');
        }
      } else {
        console.log('⚠️ [DEBUG] OpenAI service not available, falling back to MusicBrainz...');
=======
  private async buildNetworkFromCollaborators(artistName: string, collaborators: Array<{name: string, type: string, types: string[]}>): Promise<NetworkData> {
    console.log(`🏗️ [DEBUG] Building network for "${artistName}" with ${collaborators.length} classified collaborators`);
    
    // Get main artist info
    const mainArtist = await this.getArtistByName(artistName);
    if (!mainArtist) {
      console.log(`❌ [DEBUG] Main artist "${artistName}" not found in database`);
      throw new Error(`Artist "${artistName}" not found in database`);
    }

    // Get main artist's Spotify image and MusicNerd ID
    let mainArtistImage = null;
    let mainArtistMusicNerdId = null;
    
    try {
      const spotifyArtist = await spotifyService.searchArtist(artistName);
      if (spotifyArtist) {
        mainArtistImage = spotifyService.getArtistImageUrl(spotifyArtist);
>>>>>>> f2b415ba
      }
      mainArtistMusicNerdId = await musicNerdService.getArtistId(artistName);
    } catch (error) {
      console.log(`Could not fetch metadata for main artist ${artistName}`);
    }

<<<<<<< HEAD
      // Fallback to MusicBrainz if OpenAI fails or isn't available
      console.log(`🎵 [DEBUG] Querying MusicBrainz API for "${artistName}"...`);
      console.log(`🔍 [DEBUG] About to call musicBrainzService.getArtistCollaborations for main artist: ${artistName}`);
      const collaborationData = await musicBrainzService.getArtistCollaborations(artistName);
      console.log(`🔍 [DEBUG] Completed musicBrainzService.getArtistCollaborations for main artist: ${artistName}`);
      console.log(`✅ [DEBUG] MusicBrainz response:`, {
        artists: collaborationData.artists.length,
        works: collaborationData.works.length,
        artistList: collaborationData.artists.map(a => `${a.name} (${a.type}, relation: ${a.relation})`),
        worksList: collaborationData.works.map(w => `${w.title} with [${w.collaborators.join(', ')}]`)
      });
      
      // Only use data from external sources - no hardcoded collaborations
      
      // Get Spotify image for main artist
      let mainArtistImage = null;
      let mainArtistSpotifyId = null;
      
      if (spotifyService.isConfigured()) {
        try {
          const spotifyArtist = await spotifyService.searchArtist(artistName);
          if (spotifyArtist) {
            mainArtistImage = spotifyService.getArtistImageUrl(spotifyArtist, 'medium');
            mainArtistSpotifyId = spotifyArtist.id;
=======
    // Detect multiple roles for main artist using MusicBrainz
    let mainArtistRoles = ['artist'];
    try {
      const mbArtist = await musicBrainzService.searchArtist(artistName);
      if (mbArtist) {
        const detailedArtist = await musicBrainzService.getArtistWithRelations(mbArtist.id);
        if (detailedArtist && detailedArtist.relations) {
          const producerRelations = detailedArtist.relations.filter(r => 
            r.type === 'producer' || r.type === 'mix' || r.type === 'recording engineer'
          );
          const songwriterRelations = detailedArtist.relations.filter(r => 
            r.type === 'composer' || r.type === 'lyricist' || r.type === 'writer' || r.type === 'songwriter'
          );
          
          if (producerRelations.length > 0) {
            mainArtistRoles.push('producer');
          }
          if (songwriterRelations.length > 0) {
            mainArtistRoles.push('songwriter');
>>>>>>> f2b415ba
          }
          console.log(`🎭 [DEBUG] Main artist "${artistName}" roles: [${mainArtistRoles.join(', ')}]`);
        }
      }
    } catch (error) {
      console.log(`❌ [DEBUG] Could not classify main artist roles for "${artistName}":`, error);
    }

    const mainArtistNode: NetworkNode = {
      id: artistName,
      name: artistName,
      type: 'artist',
      types: mainArtistRoles,
      size: 20,
      artistId: mainArtistMusicNerdId,
    };

    const nodeMap = new Map<string, NetworkNode>();
    nodeMap.set(artistName, mainArtistNode);
    const links: NetworkLink[] = [];

    // Process collaborators and get their branching collaborators
    for (const collaborator of collaborators) {
      console.log(`🔍 [DEBUG] Processing collaborator "${collaborator.name}" and finding their collaborators`);
      
      // Get collaborator's own collaborators from Spotify
      const branchingCollaborators = await this.getSpotifyCollaborators(collaborator.name);
      const topBranchingCollaborators = branchingCollaborators.slice(0, 3); // Top 3 branching collaborators
      
      // Small delay to prevent rate limiting
      await new Promise(resolve => setTimeout(resolve, 100));
      
      console.log(`🌿 [DEBUG] Found ${topBranchingCollaborators.length} branching collaborators for "${collaborator.name}"`);

      // Get collaborator's MusicNerd ID only (no image data)
      let collaboratorMusicNerdId = null;
      
      try {
        if (collaborator.type === 'artist') {
          collaboratorMusicNerdId = await musicNerdService.getArtistId(collaborator.name);
        }
      } catch (error) {
        console.log(`Could not fetch MusicNerd ID for ${collaborator.name}`);
      }

      const collaboratorNode: NetworkNode = {
        id: collaborator.name,
        name: collaborator.name,
        type: collaborator.type as 'artist' | 'producer' | 'songwriter',
        types: collaborator.types || [collaborator.type as 'artist' | 'producer' | 'songwriter'], // Multi-role support
        size: 15,
        artistId: collaboratorMusicNerdId,
        topCollaborations: topBranchingCollaborators, // For hover tooltips
      };
      
      nodeMap.set(collaborator.name, collaboratorNode);
      const roleDisplay = collaborator.types ? collaborator.types.join(' + ') : collaborator.type;
      console.log(`➕ [DEBUG] Added node: "${collaborator.name}" (${roleDisplay}) from Spotify/MusicBrainz`);

      // Create link from main artist to collaborator
      links.push({
        source: artistName,
        target: collaborator.name,
      });
      console.log(`🔗 [DEBUG] Created link: "${artistName}" ↔ "${collaborator.name}"`);

      // Add branching collaborators
      for (const branchingCollaborator of topBranchingCollaborators) {
        if (branchingCollaborator !== artistName && !nodeMap.has(branchingCollaborator)) {
          // Get branching collaborator's MusicNerd ID only (no image data)
          let branchingMusicNerdId = null;
          
          try {
<<<<<<< HEAD
            console.log(`🔍 [DEBUG] Fetching authentic collaborations for ${collaborator.type} "${collaborator.name}"`);
            const producerCollaborations = await musicBrainzService.getArtistCollaborations(collaborator.name);
            
            // Collect all types of collaborators: artists, other producers, and songwriters
            const allCollaborators: string[] = [];
            
            if (producerCollaborations && producerCollaborations.artists.length > 0) {
              // Add artist collaborators (the actual musicians they work with)
              const artistCollaborators = producerCollaborations.artists
                .filter(c => c.name !== collaborator.name && c.type === 'artist')
                .map(c => c.name);
              allCollaborators.push(...artistCollaborators);
              
              // Add other producers/songwriters they collaborate with
              const otherProducers = producerCollaborations.artists
                .filter(c => c.name !== collaborator.name && (c.type === 'producer' || c.type === 'songwriter'))
                .map(c => c.name);
              allCollaborators.push(...otherProducers);
              
              // Take top 3 most relevant collaborators for tooltip
              topCollaborators = Array.from(new Set(allCollaborators)).slice(0, 3);
              console.log(`✅ [DEBUG] Found ${topCollaborators.length} authentic collaborations for "${collaborator.name}":`, topCollaborators);
              
              // Add branching artist nodes to the network for style discovery
              // For songwriters and producers, show their top 3 collaborating artists
              const maxBranchingNodes = collaborator.type === 'songwriter' ? 3 : 2;
              const branchingArtists = artistCollaborators
                .filter(artistName => artistName !== collaborator.name)
                .slice(0, maxBranchingNodes);
              
              console.log(`🎨 [DEBUG] Creating ${branchingArtists.length} branching connections for ${collaborator.type} "${collaborator.name}"`);
              if (branchingArtists.length > 0 && collaborator.type === 'songwriter') {
                console.log(`📝 [DEBUG] Songwriter "${collaborator.name}" branching to artists:`, branchingArtists);
              }
              
              for (const branchingArtist of branchingArtists) {
                // Check if this artist is already in the network (multi-role support)
                let branchingNode = nodeMap.get(branchingArtist);
                
                if (branchingNode) {
                  // Person already exists - add artist role if not already present
                  if (!branchingNode.types) {
                    branchingNode.types = [branchingNode.type];
                  }
                  if (!branchingNode.types.includes('artist')) {
                    branchingNode.types.push('artist');
                    console.log(`🎭 [DEBUG] Added artist role to existing branching node ${branchingArtist} (now has ${branchingNode.types.length} roles)`);
                  }
                  // Update collaborations list
                  if (!branchingNode.collaborations) {
                    branchingNode.collaborations = [];
                  }
                  if (!branchingNode.collaborations.includes(collaborator.name)) {
                    branchingNode.collaborations.push(collaborator.name);
                  }
                  // Ensure primary type remains as first one for compatibility
                  branchingNode.type = branchingNode.types[0];
                } else {
                  // Create new branching node with enhanced role detection
                  console.log(`🌟 [DEBUG] Adding branching artist "${branchingArtist}" connected to ${collaborator.type} "${collaborator.name}"`);
                  
                  const enhancedBranchingRoles = getEnhancedRoles(branchingArtist, 'artist');
                  
                  // Try to get MusicNerd ID for the branching artist
                  let branchingArtistId: string | null = null;
                  try {
                    branchingArtistId = await musicNerdService.getArtistId(branchingArtist);
                  } catch (error) {
                    console.log(`Could not fetch MusicNerd ID for branching artist ${branchingArtist}`);
                  }
                  
                  branchingNode = {
                    id: branchingArtist,
                    name: branchingArtist,
                    type: enhancedBranchingRoles[0], // Primary role
                    types: enhancedBranchingRoles, // All roles
                    size: 15, // Branching nodes size
                    imageUrl: null,
                    spotifyId: null,
                    artistId: branchingArtistId,
                    collaborations: [collaborator.name], // Show connection to the producer/songwriter
                  };
                  nodeMap.set(branchingArtist, branchingNode);
                  
                  console.log(`🎭 [DEBUG] Enhanced branching "${branchingArtist}" to roles:`, enhancedBranchingRoles);
                }
                
                // Create link between producer/songwriter and branching artist
                links.push({
                  source: collaborator.name,
                  target: branchingArtist,
                });
                console.log(`🔗 [DEBUG] Created branching link: "${collaborator.name}" ↔ "${branchingArtist}"`);
              }
            }
            
            // If still not enough collaborators, add the main artist as a primary collaborator
            if (topCollaborators.length < 3) {
              topCollaborators = [artistName, ...topCollaborators];
              topCollaborators = Array.from(new Set(topCollaborators)).slice(0, 3);
              console.log(`📝 [DEBUG] Enhanced collaborations for "${collaborator.name}" with main artist:`, topCollaborators);
            }
=======
            branchingMusicNerdId = await musicNerdService.getArtistId(branchingCollaborator);
>>>>>>> f2b415ba
          } catch (error) {
            console.log(`Could not fetch MusicNerd ID for branching collaborator ${branchingCollaborator}`);
          }

<<<<<<< HEAD
        // Check if we already have this person (for multi-role support)
        let collaboratorNode = nodeMap.get(collaborator.name);
        
        if (collaboratorNode) {
          // Person already exists - add the new role to their types array
          if (!collaboratorNode.types) {
            collaboratorNode.types = [collaboratorNode.type];
          }
          if (!collaboratorNode.types.includes(collaborator.type as 'artist' | 'producer' | 'songwriter')) {
            collaboratorNode.types.push(collaborator.type as 'artist' | 'producer' | 'songwriter');
            console.log(`🎭 [DEBUG] Added ${collaborator.type} role to existing ${collaborator.name} node (now has ${collaboratorNode.types.length} roles)`);
          }
          // Update collaborations list
          if (topCollaborators.length > 0) {
            const existingCollabs = collaboratorNode.collaborations || [];
            const newCollabs = topCollaborators.filter(c => !existingCollabs.includes(c));
            collaboratorNode.collaborations = [...existingCollabs, ...newCollabs];
          }
        } else {
          // Create new node for this person with enhanced role detection
          const enhancedRoles = getEnhancedRoles(collaborator.name, collaborator.type as 'artist' | 'producer' | 'songwriter');
          
          collaboratorNode = {
            id: collaborator.name,
            name: collaborator.name,
            type: enhancedRoles[0], // Primary role
            types: enhancedRoles, // All roles
            size: 20,
            imageUrl: collaboratorImage,
            spotifyId: collaboratorSpotifyId,
            artistId: collaboratorMusicNerdId,
            collaborations: topCollaborators.length > 0 ? topCollaborators : undefined,
=======
          const branchingNode: NetworkNode = {
            id: branchingCollaborator,
            name: branchingCollaborator,
            type: 'artist', // Default to artist for branching collaborators
            types: ['artist'],
            size: 10,
            artistId: branchingMusicNerdId,
>>>>>>> f2b415ba
          };
          
          nodeMap.set(branchingCollaborator, branchingNode);
          console.log(`🌿 [DEBUG] Added branching node: "${branchingCollaborator}" (artist) connected to "${collaborator.name}"`);

          // Create link from collaborator to their branching collaborator
          links.push({
            source: collaborator.name,
            target: branchingCollaborator,
          });
<<<<<<< HEAD
          
          if (wikipediaCollaborators.length > 0) {
            console.log(`✅ [DEBUG] Using Wikipedia data - found ${wikipediaCollaborators.length} collaborators`);
            // Add Wikipedia collaborators to the network
            for (const collaborator of wikipediaCollaborators) {
              console.log(`👤 [DEBUG] Processing Wikipedia collaborator: "${collaborator.name}" (type: ${collaborator.type})`);
              console.log(`📝 [DEBUG] Wikipedia context: "${collaborator.context}"`);
              
              // Get Spotify image for collaborator
              let collaboratorImage = null;
              let collaboratorSpotifyId = null;
              
              if (spotifyService.isConfigured()) {
                try {
                  console.log(`🎧 [DEBUG] Fetching Spotify data for Wikipedia collaborator "${collaborator.name}"...`);
                  const spotifyCollaborator = await spotifyService.searchArtist(collaborator.name);
                  if (spotifyCollaborator) {
                    collaboratorImage = spotifyService.getArtistImageUrl(spotifyCollaborator, 'medium');
                    collaboratorSpotifyId = spotifyCollaborator.id;
                    console.log(`✅ [DEBUG] Found Spotify profile for Wikipedia collaborator "${collaborator.name}": ${collaboratorSpotifyId}`);
                  } else {
                    console.log(`❌ [DEBUG] No Spotify profile found for Wikipedia collaborator "${collaborator.name}"`);
                  }
                } catch (error) {
                  console.log(`⚠️ [DEBUG] Spotify lookup failed for Wikipedia collaborator "${collaborator.name}": ${error}`);
                }
              }

              // Get MusicNerd artist ID for Wikipedia collaborators who are artists
              let collaboratorMusicNerdId = null;
              if (collaborator.type === 'artist') {
                try {
                  collaboratorMusicNerdId = await musicNerdService.getArtistId(collaborator.name);
                } catch (error) {
                  console.log(`Could not fetch MusicNerd ID for ${collaborator.name}`);
                }
              }

              // For Wikipedia producers and songwriters, create collaboration list
              let topCollaborators: string[] = [];
              if (collaborator.type === 'producer' || collaborator.type === 'songwriter') {
                const otherCollaborators = wikipediaCollaborators
                  .filter(c => c.name !== collaborator.name && c.name !== artistName)
                  .slice(0, 2)
                  .map(c => c.name);
                topCollaborators = [artistName, ...otherCollaborators];
              }

              // Check if we already have this person (for multi-role support)
              let collaboratorNode = nodeMap.get(collaborator.name);
              
              if (collaboratorNode) {
                // Person already exists - add the new role to their types array
                if (!collaboratorNode.types) {
                  collaboratorNode.types = [collaboratorNode.type];
                }
                if (!collaboratorNode.types.includes(collaborator.type as 'artist' | 'producer' | 'songwriter')) {
                  collaboratorNode.types.push(collaborator.type as 'artist' | 'producer' | 'songwriter');
                  console.log(`🎭 [DEBUG] Added ${collaborator.type} role to existing ${collaborator.name} node (now has ${collaboratorNode.types.length} roles)`);
                }
                // Update collaborations list
                if (topCollaborators.length > 0) {
                  const existingCollabs = collaboratorNode.collaborations || [];
                  const newCollabs = topCollaborators.filter(c => !existingCollabs.includes(c));
                  collaboratorNode.collaborations = [...existingCollabs, ...newCollabs];
                }
              } else {
                // Create new node for this person with enhanced role detection
                const enhancedRoles = getEnhancedRoles(collaborator.name, collaborator.type as 'artist' | 'producer' | 'songwriter');
                
                collaboratorNode = {
                  id: collaborator.name,
                  name: collaborator.name,
                  type: enhancedRoles[0], // Primary role
                  types: enhancedRoles, // All roles
                  size: 20,
                  imageUrl: collaboratorImage,
                  spotifyId: collaboratorSpotifyId,
                  artistId: collaboratorMusicNerdId,
                  collaborations: topCollaborators.length > 0 ? topCollaborators : undefined,
                };
                nodeMap.set(collaborator.name, collaboratorNode);
                
                console.log(`🎭 [DEBUG] Enhanced Wikipedia "${collaborator.name}" from ${collaborator.type} to roles:`, enhancedRoles);
              }
              console.log(`➕ [DEBUG] Added node: "${collaborator.name}" (${collaborator.type}) from Wikipedia context`);
=======
          console.log(`🔗 [DEBUG] Created branching link: "${collaborator.name}" ↔ "${branchingCollaborator}"`);
        }
      }
    }
>>>>>>> f2b415ba

    // Step 4: Detect cross-collaborations between collaborators
    console.log(`🔍 [DEBUG] Starting cross-collaboration detection between collaborators`);
    await this.addCrossCollaborationLinks(collaborators, nodeMap, links);

    // Final node array from consolidated map
    const finalNodes = Array.from(nodeMap.values());
    
    // Cache the generated network data
    const networkData = { nodes: finalNodes, links };
    console.log(`💾 [DEBUG] About to cache Spotify/MusicBrainz network data for "${artistName}" with ${finalNodes.length} nodes and ${links.length} links`);
    await this.cacheNetworkData(artistName, networkData);
    
    return networkData;
  }

  private async addCrossCollaborationLinks(
    collaborators: Array<{name: string, type: string}>, 
    nodeMap: Map<string, NetworkNode>, 
    links: NetworkLink[]
  ): Promise<void> {
    console.log(`🔗 [DEBUG] Checking for cross-collaborations between ${collaborators.length} collaborators`);
    
    // Check each pair of collaborators to see if they've worked together
    // Only check a subset to balance thoroughness with performance
    const maxChecks = Math.min(collaborators.length, 6); // Limit to top 6 to balance performance
    
    for (let i = 0; i < maxChecks; i++) {
      for (let j = i + 1; j < maxChecks; j++) {
        const collaborator1 = collaborators[i];
        const collaborator2 = collaborators[j];
        

        // If both MusicBrainz and Wikipedia fail, return only the main artist node
        console.log(`🚨 [DEBUG] No real collaboration data found for "${artistName}" from either MusicBrainz or Wikipedia`);
        console.log(`👤 [DEBUG] Returning only the main artist node without any collaborators`);
        
        // No fallback collaborators - authentic data only

        console.log(`🔍 [DEBUG] Checking if "${collaborator1.name}" has worked with "${collaborator2.name}"`);
        
        try {
          // Get collaborator1's top tracks only (faster than full collaborator search)
          const spotifyArtist = await spotifyService.searchArtist(collaborator1.name);
          if (spotifyArtist) {
            const topTracks = await spotifyService.getArtistTopTracks(spotifyArtist.id, 'US', 10);
            
<<<<<<< HEAD
            if (collaboratorNode) {
              // Person already exists - add the new role to their types array
              if (!collaboratorNode.types) {
                collaboratorNode.types = [collaboratorNode.type];
              }
              if (!collaboratorNode.types.includes(collab.type)) {
                collaboratorNode.types.push(collab.type);
                console.log(`🎭 [DEBUG] Added ${collab.type} role to existing ${collab.name} node (now has ${collaboratorNode.types.length} roles)`);
              }
            } else {
              // Create new node for this person
              collaboratorNode = {
                id: collab.name,
                name: collab.name,
                type: collab.type,
                types: [collab.type],
                size: 20,
              };
=======
            // Check if collaborator2 appears in any of these tracks
            const hasCollaborated = topTracks.some(track => 
              track.artists.some(artist => 
                artist.name.toLowerCase().includes(collaborator2.name.toLowerCase()) ||
                collaborator2.name.toLowerCase().includes(artist.name.toLowerCase())
              )
            );
            
            if (hasCollaborated) {
              // Check if link already exists
              const linkExists = links.some(link => 
                (link.source === collaborator1.name && link.target === collaborator2.name) ||
                (link.source === collaborator2.name && link.target === collaborator1.name)
              );
>>>>>>> f2b415ba
              
              if (!linkExists) {
                links.push({
                  source: collaborator1.name,
                  target: collaborator2.name,
                });
                console.log(`🌟 [DEBUG] Added cross-collaboration link: "${collaborator1.name}" ↔ "${collaborator2.name}"`);
              }
            }
          }
        } catch (error) {
          console.log(`❌ [DEBUG] Error checking cross-collaboration between "${collaborator1.name}" and "${collaborator2.name}":`, error);
        }

        
        // Small delay to prevent rate limiting
        await new Promise(resolve => setTimeout(resolve, 200));
      }
    }
  }



  private async createSingleArtistNetwork(artistName: string): Promise<NetworkData> {
    console.log(`👤 [DEBUG] Creating single artist network for "${artistName}"`);
    
    const mainArtist = await this.getArtistByName(artistName);
    if (!mainArtist) {
      console.log(`❌ [DEBUG] Main artist "${artistName}" not found in database`);
      throw new Error(`Artist "${artistName}" not found in database`);
    }

    // Get main artist's Spotify image and MusicNerd ID
    let mainArtistImage = null;
    let mainArtistMusicNerdId = null;
    
    try {
      const spotifyArtist = await spotifyService.searchArtist(artistName);
      if (spotifyArtist) {
        mainArtistImage = spotifyService.getArtistImageUrl(spotifyArtist);
      }
      mainArtistMusicNerdId = await musicNerdService.getArtistId(artistName);
    } catch (error) {
      console.log(`Could not fetch metadata for main artist ${artistName}`);
    }

    const mainArtistNode: NetworkNode = {
      id: artistName,
      name: artistName,
      type: 'artist',
      types: ['artist'],
      size: 20,
      imageUrl: mainArtistImage,
      spotifyId: null,
      artistId: mainArtistMusicNerdId,
    };

    const networkData = { nodes: [mainArtistNode], links: [] };
    
    // Cache the network data
    console.log(`💾 [DEBUG] About to cache single-artist network data for "${artistName}"`);
    await this.cacheNetworkData(artistName, networkData);
    
    return networkData;
  }

  private async cacheNetworkData(artistName: string, networkData: NetworkData): Promise<void> {
    if (!db) {
      console.log(`⚠️ [DEBUG] Database not available - skipping cache for "${artistName}"`);
      return;
    }

    try {
      console.log(`💾 [DEBUG] Caching webmapdata for "${artistName}"`);
      
      // Check if artist already exists in database
      const existingArtist = await this.getArtistByName(artistName);
      
      if (existingArtist) {
        // Update existing artist with webmapdata
        await db
          .update(artists)
          .set({ 
            webmapdata: networkData
          })
          .where(eq(artists.id, existingArtist.id));
        
        console.log(`✅ [DEBUG] Successfully cached webmapdata for existing artist "${artistName}"`);
      } else {
        console.log(`⚠️ [DEBUG] Artist "${artistName}" not found in database - skipping cache`);
      }
    } catch (error) {
      console.error(`❌ [DEBUG] Error caching webmapdata for "${artistName}":`, error);
    }
  }

  async getNetworkData(artistName: string): Promise<NetworkData | null> {
<<<<<<< HEAD
    // Force fresh generation for all artists to use new data-only approach
    console.log(`🔄 [DEBUG] Force regenerating network data for "${artistName}" with data-only approach (cache cleared)`);
    
    // Check if artist exists but skip cached data
    const artist = await this.getArtistByName(artistName);
    if (!artist) {
      console.log(`❌ [DEBUG] Artist "${artistName}" not found in database`);
      return null;
    }
    
    console.log(`🆕 [DEBUG] No cached data found for "${artistName}" - generating new network data`);
    
    // For demo artists with rich mock data, use real MusicBrainz to showcase enhanced producer/songwriter extraction
    const enhancedMusicBrainzArtists: string[] = ['Post Malone', 'The Weeknd', 'Ariana Grande', 'Billie Eilish', 'Taylor Swift', 'Drake'];
    
    const mainArtist = await this.getArtistByName(artistName);
    if (!mainArtist) {
      // Artist doesn't exist in database - return error instead of creating new entry
      console.log(`❌ [DEBUG] Artist "${artistName}" does not exist in database - cannot generate network`);
      throw new Error(`Artist "${artistName}" not found in database. Please search for an existing artist.`);
    }
=======
    console.log(`🔍 [DEBUG] Getting network data for: "${artistName}"`);
    

    // Check cache for existing network data
    if (cachedArtist?.webmapdata) {
      console.log(`✅ [DEBUG] Found cached webmapdata for "${cachedArtist.name}" - using cached data`);
      return cachedArtist.webmapdata as NetworkData;
>>>>>>> f2b415ba

    // Check if artist exists in database first
    const existingArtist = await this.getArtistByName(artistName);
    if (!existingArtist) {
      console.log(`❌ [DEBUG] Artist "${artistName}" not found in database`);
      return null;

    }

<<<<<<< HEAD
    // Artist exists in our own database, build network from stored data
    const nodes: NetworkNode[] = [];
    const links: NetworkLink[] = [];
    
    const mainArtistNode: NetworkNode = {
      id: mainArtist.name,
      name: mainArtist.name,
      type: mainArtist.type as 'artist' | 'producer' | 'songwriter',
      size: 30,
      imageUrl: mainArtist.imageUrl,
      spotifyId: mainArtist.spotifyId,
    };
    nodes.push(mainArtistNode);

    // Get collaborations from database (only for integer IDs)
    const artistCollaborations = await this.getCollaborationsByArtist(mainArtist.id as number);
    
    for (const collab of artistCollaborations) {
      const collaborator = await this.getArtist(collab.toArtistId);
      if (collaborator) {
        const collaboratorNode: NetworkNode = {
          id: collaborator.name,
          name: collaborator.name,
          type: collaborator.type as 'artist' | 'producer' | 'songwriter',
          size: 20,
          imageUrl: collaborator.imageUrl,
          spotifyId: collaborator.spotifyId,
        };
        nodes.push(collaboratorNode);

        links.push({
          source: mainArtist.name,
          target: collaborator.name,
        });
      }
=======
    // Check for cached data
    if (existingArtist.webmapdata) {
      console.log(`✅ [DEBUG] Found cached webmapdata for "${artistName}"`);
      return existingArtist.webmapdata as NetworkData;
>>>>>>> f2b415ba
    }

    // Generate new network data
    console.log(`🔄 [DEBUG] No cached data found for "${artistName}" - generating new network...`);
    return await this.generateRealCollaborationNetwork(artistName);
  }
}<|MERGE_RESOLUTION|>--- conflicted
+++ resolved
@@ -129,7 +129,7 @@
       return await this.createSingleArtistNetwork(artistName);
     }
 
-<<<<<<< HEAD
+
     // Create optimized batch role detection system for performance
     const globalRoleMap = new Map<string, string[]>();
     
@@ -255,7 +255,7 @@
       // For collaborators, we'll rely on the multi-role consolidation logic to merge roles
       return [defaultRole];
     };
-=======
+
     console.log(`✅ [DEBUG] Found ${spotifyCollaborators.length} Spotify collaborators for "${artistName}"`);
 
     // Step 2: Use MusicBrainz to classify collaborators by type
@@ -268,7 +268,7 @@
     return await this.buildNetworkFromCollaborators(artistName, classifiedCollaborators);
   }
 
->>>>>>> f2b415ba
+
 
     console.log(`🔍 [DEBUG] Starting collaboration network generation for: "${artistName}"`);
     console.log('📊 [DEBUG] Data source priority: 1) MusicBrainz → 2) Wikipedia → 3) Main artist only (no synthetic data)');
@@ -290,7 +290,7 @@
             collaboratorList: openAIData.artists.map(a => `${a.name} (${a.type}, top collaborators: ${a.topCollaborators.length})`)
           });
 
-<<<<<<< HEAD
+
           if (openAIData.artists.length > 0) {
             // Filter out any generic/fake names that might slip through
             const authenticCollaborators = openAIData.artists.filter(collaborator => {
@@ -379,7 +379,7 @@
                 console.log(`🎭 [DEBUG] Enhanced "${collaborator.name}" from ${collaborator.type} to roles:`, enhancedRoles);
                 nodeMap.set(collaborator.name, collaboratorNode);
               }
-=======
+
   private async getSpotifyCollaborators(artistName: string): Promise<string[]> {
     console.log(`🎧 [DEBUG] Getting Spotify collaborators for "${artistName}"`);
     
@@ -406,7 +406,7 @@
       // Get their albums to find more collaborators
       const albums = await spotifyService.getArtistAlbums(spotifyArtist.id);
       console.log(`💿 [DEBUG] Found ${albums.length} albums for "${artistName}"`);
->>>>>>> f2b415ba
+
 
       // Extract collaborators from tracks and albums
       const collaborators = new Set<string>();
@@ -446,7 +446,7 @@
         }
       }
 
-<<<<<<< HEAD
+
                 // Add branching connections for the top collaborators
                 const maxBranching = 3;
                 const branchingCount = Math.min(collaboratorNode.collaborations?.length || 0, maxBranching);
@@ -490,7 +490,7 @@
                     source: collaboratorNode.name,
                     target: branchingArtist,
                   });
-=======
+
       const collaboratorList = Array.from(collaborators);
       console.log(`✅ [DEBUG] Total unique Spotify collaborators found: ${collaboratorList.length}`);
       return collaboratorList;
@@ -568,7 +568,7 @@
         }
         
         const finalRoles = roles; // Keep all roles including 'artist'
->>>>>>> f2b415ba
+
 
         console.log(`✅ [DEBUG] Classified "${collaborator}" with roles [${finalRoles.join(', ')}] (${producerRelations.length} producer relations, ${songwriterRelations.length} songwriter relations)`);
         classified.push({ name: collaborator, type: primaryType, types: finalRoles });
@@ -582,7 +582,7 @@
     return classified;
   }
 
-<<<<<<< HEAD
+
             // Batch process all external API calls for performance optimization
             console.log(`⚡ [DEBUG] Batch processing external APIs for ${nodeMap.size} nodes...`);
             const allNodesForBatch = Array.from(nodeMap.values());
@@ -662,7 +662,7 @@
         }
       } else {
         console.log('⚠️ [DEBUG] OpenAI service not available, falling back to MusicBrainz...');
-=======
+
   private async buildNetworkFromCollaborators(artistName: string, collaborators: Array<{name: string, type: string, types: string[]}>): Promise<NetworkData> {
     console.log(`🏗️ [DEBUG] Building network for "${artistName}" with ${collaborators.length} classified collaborators`);
     
@@ -681,14 +681,14 @@
       const spotifyArtist = await spotifyService.searchArtist(artistName);
       if (spotifyArtist) {
         mainArtistImage = spotifyService.getArtistImageUrl(spotifyArtist);
->>>>>>> f2b415ba
+
       }
       mainArtistMusicNerdId = await musicNerdService.getArtistId(artistName);
     } catch (error) {
       console.log(`Could not fetch metadata for main artist ${artistName}`);
     }
 
-<<<<<<< HEAD
+
       // Fallback to MusicBrainz if OpenAI fails or isn't available
       console.log(`🎵 [DEBUG] Querying MusicBrainz API for "${artistName}"...`);
       console.log(`🔍 [DEBUG] About to call musicBrainzService.getArtistCollaborations for main artist: ${artistName}`);
@@ -713,7 +713,7 @@
           if (spotifyArtist) {
             mainArtistImage = spotifyService.getArtistImageUrl(spotifyArtist, 'medium');
             mainArtistSpotifyId = spotifyArtist.id;
-=======
+
     // Detect multiple roles for main artist using MusicBrainz
     let mainArtistRoles = ['artist'];
     try {
@@ -733,7 +733,7 @@
           }
           if (songwriterRelations.length > 0) {
             mainArtistRoles.push('songwriter');
->>>>>>> f2b415ba
+
           }
           console.log(`🎭 [DEBUG] Main artist "${artistName}" roles: [${mainArtistRoles.join(', ')}]`);
         }
@@ -807,7 +807,7 @@
           let branchingMusicNerdId = null;
           
           try {
-<<<<<<< HEAD
+
             console.log(`🔍 [DEBUG] Fetching authentic collaborations for ${collaborator.type} "${collaborator.name}"`);
             const producerCollaborations = await musicBrainzService.getArtistCollaborations(collaborator.name);
             
@@ -910,14 +910,14 @@
               topCollaborators = Array.from(new Set(topCollaborators)).slice(0, 3);
               console.log(`📝 [DEBUG] Enhanced collaborations for "${collaborator.name}" with main artist:`, topCollaborators);
             }
-=======
+
             branchingMusicNerdId = await musicNerdService.getArtistId(branchingCollaborator);
->>>>>>> f2b415ba
+
           } catch (error) {
             console.log(`Could not fetch MusicNerd ID for branching collaborator ${branchingCollaborator}`);
           }
 
-<<<<<<< HEAD
+
         // Check if we already have this person (for multi-role support)
         let collaboratorNode = nodeMap.get(collaborator.name);
         
@@ -950,7 +950,7 @@
             spotifyId: collaboratorSpotifyId,
             artistId: collaboratorMusicNerdId,
             collaborations: topCollaborators.length > 0 ? topCollaborators : undefined,
-=======
+
           const branchingNode: NetworkNode = {
             id: branchingCollaborator,
             name: branchingCollaborator,
@@ -958,7 +958,7 @@
             types: ['artist'],
             size: 10,
             artistId: branchingMusicNerdId,
->>>>>>> f2b415ba
+
           };
           
           nodeMap.set(branchingCollaborator, branchingNode);
@@ -969,7 +969,7 @@
             source: collaborator.name,
             target: branchingCollaborator,
           });
-<<<<<<< HEAD
+
           
           if (wikipediaCollaborators.length > 0) {
             console.log(`✅ [DEBUG] Using Wikipedia data - found ${wikipediaCollaborators.length} collaborators`);
@@ -1056,12 +1056,12 @@
                 console.log(`🎭 [DEBUG] Enhanced Wikipedia "${collaborator.name}" from ${collaborator.type} to roles:`, enhancedRoles);
               }
               console.log(`➕ [DEBUG] Added node: "${collaborator.name}" (${collaborator.type}) from Wikipedia context`);
-=======
+
           console.log(`🔗 [DEBUG] Created branching link: "${collaborator.name}" ↔ "${branchingCollaborator}"`);
         }
       }
     }
->>>>>>> f2b415ba
+
 
     // Step 4: Detect cross-collaborations between collaborators
     console.log(`🔍 [DEBUG] Starting cross-collaboration detection between collaborators`);
@@ -1109,7 +1109,7 @@
           if (spotifyArtist) {
             const topTracks = await spotifyService.getArtistTopTracks(spotifyArtist.id, 'US', 10);
             
-<<<<<<< HEAD
+
             if (collaboratorNode) {
               // Person already exists - add the new role to their types array
               if (!collaboratorNode.types) {
@@ -1128,7 +1128,7 @@
                 types: [collab.type],
                 size: 20,
               };
-=======
+
             // Check if collaborator2 appears in any of these tracks
             const hasCollaborated = topTracks.some(track => 
               track.artists.some(artist => 
@@ -1143,7 +1143,7 @@
                 (link.source === collaborator1.name && link.target === collaborator2.name) ||
                 (link.source === collaborator2.name && link.target === collaborator1.name)
               );
->>>>>>> f2b415ba
+
               
               if (!linkExists) {
                 links.push({
@@ -1241,7 +1241,7 @@
   }
 
   async getNetworkData(artistName: string): Promise<NetworkData | null> {
-<<<<<<< HEAD
+
     // Force fresh generation for all artists to use new data-only approach
     console.log(`🔄 [DEBUG] Force regenerating network data for "${artistName}" with data-only approach (cache cleared)`);
     
@@ -1263,7 +1263,7 @@
       console.log(`❌ [DEBUG] Artist "${artistName}" does not exist in database - cannot generate network`);
       throw new Error(`Artist "${artistName}" not found in database. Please search for an existing artist.`);
     }
-=======
+
     console.log(`🔍 [DEBUG] Getting network data for: "${artistName}"`);
     
 
@@ -1271,7 +1271,7 @@
     if (cachedArtist?.webmapdata) {
       console.log(`✅ [DEBUG] Found cached webmapdata for "${cachedArtist.name}" - using cached data`);
       return cachedArtist.webmapdata as NetworkData;
->>>>>>> f2b415ba
+
 
     // Check if artist exists in database first
     const existingArtist = await this.getArtistByName(artistName);
@@ -1281,7 +1281,7 @@
 
     }
 
-<<<<<<< HEAD
+
     // Artist exists in our own database, build network from stored data
     const nodes: NetworkNode[] = [];
     const links: NetworkLink[] = [];
@@ -1317,12 +1317,12 @@
           target: collaborator.name,
         });
       }
-=======
+
     // Check for cached data
     if (existingArtist.webmapdata) {
       console.log(`✅ [DEBUG] Found cached webmapdata for "${artistName}"`);
       return existingArtist.webmapdata as NetworkData;
->>>>>>> f2b415ba
+
     }
 
     // Generate new network data
