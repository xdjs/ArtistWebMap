import { eq, and, sql } from 'drizzle-orm';
import { db, isDatabaseAvailable } from './supabase.js';
import { artists, collaborations, type Artist, type InsertArtist, type Collaboration, type InsertCollaboration, type NetworkData, type NetworkNode, type NetworkLink } from "../shared/schema.js";
import { spotifyService } from "./spotify.js";
import { openAIService } from "./openai-service.js";
import { musicBrainzService } from "./musicbrainz.js";
import { musicNerdService } from "./musicnerd-service.js";
import { IStorage } from './storage.js';

export class DatabaseStorage implements IStorage {
  constructor() {
    if (!isDatabaseAvailable()) {
      throw new Error('Database connection not available');
    }
  }

  async getArtist(id: number): Promise<Artist | undefined> {
    if (!db) return undefined;
    
    try {
      const result = await db
        .select()
        .from(artists)
        .where(eq(artists.id, id))
        .limit(1);
      
      return result[0];
    } catch (error) {
      console.error('Error fetching artist:', error);
      return undefined;
    }
  }

  async getArtistByName(name: string): Promise<Artist | undefined> {
    if (!db) return undefined;
    
    try {
      const result = await db
        .select({
          id: artists.id,
          name: artists.name,
          webmapdata: artists.webmapdata
        })
        .from(artists)
        .where(eq(artists.name, name))
        .limit(1);
      
      const artist = result[0];
      if (artist) {
        // Add default type field since MusicNerd database doesn't have it
        return {
          id: artist.id,
          name: artist.name,
          type: 'artist' as const,
          imageUrl: null,
          spotifyId: null,
          webmapdata: artist.webmapdata
        };
      }
      return undefined;
    } catch (error) {
      console.error('Error fetching artist by name:', error);
      return undefined;
    }
  }

  async createArtist(insertArtist: InsertArtist): Promise<Artist> {
    if (!db) throw new Error('Database not available');
    
    try {
      const result = await db
        .insert(artists)
        .values({
          name: insertArtist.name,
          type: insertArtist.type || 'artist'
        })
        .returning();
      
      return result[0];
    } catch (error) {
      console.error('Error creating artist:', error);
      throw error;
    }
  }

  async getCollaborationsByArtist(artistId: number): Promise<Collaboration[]> {
    if (!db) return [];
    
    try {
      const result = await db
        .select()
        .from(collaborations)
        .where(eq(collaborations.fromArtistId, artistId));
      
      return result;
    } catch (error) {
      console.error('Error fetching collaborations:', error);
      return [];
    }
  }

  async createCollaboration(collaboration: InsertCollaboration): Promise<Collaboration> {
    if (!db) throw new Error('Database not available');
    
    try {
      const result = await db
        .insert(collaborations)
        .values(collaboration)
        .returning();
      
      return result[0];
    } catch (error) {
      console.error('Error creating collaboration:', error);
      throw error;
    }
  }

  private async generateRealCollaborationNetwork(artistName: string): Promise<NetworkData> {
    console.log(`🎵 [DEBUG] Generating collaboration network for "${artistName}" using Spotify → MusicBrainz flow`);
    
    // Step 1: Use Spotify API to find collaborators
    console.log(`🎧 [DEBUG] Step 1: Searching Spotify for "${artistName}" collaborators`);
    const spotifyCollaborators = await this.getSpotifyCollaborators(artistName);
    
    if (spotifyCollaborators.length === 0) {
      console.log(`❌ [DEBUG] No Spotify collaborators found for "${artistName}"`);
      return await this.createSingleArtistNetwork(artistName);
    }


    // Create optimized batch role detection system for performance
    const globalRoleMap = new Map<string, string[]>();
    
    // Batch role detection function for better performance
    const batchDetectRoles = async (peopleList: string[]): Promise<void> => {
      if (!openAIService.isServiceAvailable() || peopleList.length === 0) return;
      
      try {
        const peopleListStr = peopleList.map(name => `"${name}"`).join(', ');
        const batchRolePrompt = `For each of these music industry professionals: ${peopleListStr}
        
Return their roles as JSON in this exact format:
{
  "Person Name 1": ["artist", "songwriter"],
  "Person Name 2": ["producer", "songwriter"],
  "Person Name 3": ["artist"]
}

Each person's roles should be from: ["artist", "producer", "songwriter"]. Include ALL roles each person has. Return ONLY the JSON object, no other text.`;

        const OpenAI = await import('openai');
        const openai = new OpenAI.default({
          apiKey: process.env.OPENAI_API_KEY,
        });

        const roleCompletion = await openai.chat.completions.create({
          model: "gpt-4o",
          messages: [{ role: "user", content: batchRolePrompt }],
          temperature: 0.1,
          max_tokens: 1000,
        });

        const roleContent = roleCompletion.choices[0]?.message?.content?.trim();
        if (roleContent) {
          try {
            const rolesData = JSON.parse(roleContent);
            for (const [personName, roles] of Object.entries(rolesData)) {
              if (Array.isArray(roles) && roles.length > 0) {
                const validRoles = roles.filter(role => ['artist', 'producer', 'songwriter'].includes(role));
                if (validRoles.length > 0) {
                  globalRoleMap.set(personName, validRoles);
                  console.log(`✅ [DEBUG] Batch detected roles for "${personName}":`, validRoles);
                }
              }
            }
          } catch (parseError) {
            console.log(`⚠️ [DEBUG] Could not parse batch role detection, falling back to defaults`);
          }
        }
      } catch (error) {
        console.log(`⚠️ [DEBUG] Batch role detection failed, falling back to defaults`);
      }
    };
    
    // Quick role lookup with fallback to default
    const getOptimizedRoles = (personName: string, defaultRole: 'artist' | 'producer' | 'songwriter'): string[] => {
      return globalRoleMap.get(personName) || [defaultRole];
    };

    // Pre-detect roles for main artist with dedicated detection
    console.log(`🔍 [DEBUG] Detecting roles for main artist "${artistName}"...`);
    let mainArtistTypes = ['artist']; // Default
    
    if (openAIService.isServiceAvailable()) {
      try {
        const mainArtistRolePrompt = `What roles does ${artistName} have in the music industry? Return ONLY a JSON array of their roles from: ["artist", "producer", "songwriter"]. For example: ["artist", "songwriter"] or ["producer", "songwriter"] or ["artist", "producer", "songwriter"]. Return ONLY the JSON array, no other text.`;
        
        const OpenAI = await import('openai');
        const openai = new OpenAI.default({
          apiKey: process.env.OPENAI_API_KEY,
        });

        const roleCompletion = await openai.chat.completions.create({
          model: "gpt-4o",
          messages: [{ role: "user", content: mainArtistRolePrompt }],
          temperature: 0.1,
          max_tokens: 100,
        });

        const roleContent = roleCompletion.choices[0]?.message?.content?.trim();
        if (roleContent) {
          try {
            const detectedRoles = JSON.parse(roleContent);
            if (Array.isArray(detectedRoles) && detectedRoles.length > 0) {
              const validRoles = detectedRoles.filter(role => ['artist', 'producer', 'songwriter'].includes(role));
              if (validRoles.length > 0) {
                mainArtistTypes = validRoles;
                console.log(`✅ [DEBUG] Detected main artist roles for "${artistName}":`, mainArtistTypes);
                // Cache for consistency
                globalRoleMap.set(artistName, mainArtistTypes);
              }
            }
          } catch (parseError) {
            console.log(`⚠️ [DEBUG] Could not parse main artist role detection for "${artistName}", using default`);
          }
        }
      } catch (error) {
        console.log(`⚠️ [DEBUG] Main artist role detection failed for "${artistName}", using default`);
      }
    }
    
    // Ensure 'artist' is first for main artists if they have that role
    const orderedMainArtistTypes = mainArtistTypes.includes('artist') 
      ? ['artist', ...mainArtistTypes.filter(r => r !== 'artist')]
      : mainArtistTypes;

    // Create main artist node with detected roles
    const mainArtistNode: NetworkNode = {
      id: artistName,
      name: artistName,
      type: orderedMainArtistTypes[0], // Primary type
      types: orderedMainArtistTypes, // All detected roles
      size: 30, // Larger size for main artist
      musicNerdUrl,
    };
    nodeMap.set(artistName, mainArtistNode);
    
    console.log(`🎭 [DEBUG] Main artist "${artistName}" initialized with ${orderedMainArtistTypes.length} roles:`, orderedMainArtistTypes);

    // Helper function to determine roles - now relying on improved OpenAI prompt for multi-role data
    const getEnhancedRoles = (personName: string, defaultRole: 'artist' | 'producer' | 'songwriter'): ('artist' | 'producer' | 'songwriter')[] => {
      // The new OpenAI prompt should provide comprehensive role information directly
      // For collaborators, we'll rely on the multi-role consolidation logic to merge roles
      return [defaultRole];
    };

    console.log(`✅ [DEBUG] Found ${spotifyCollaborators.length} Spotify collaborators for "${artistName}"`);

    // Step 2: Use MusicBrainz to classify collaborators by type
    console.log(`🎵 [DEBUG] Step 2: Classifying collaborators using MusicBrainz`);
    const classifiedCollaborators = await this.classifyCollaboratorsWithMusicBrainz(spotifyCollaborators);
    
    console.log(`✅ [DEBUG] Classified ${classifiedCollaborators.length} collaborators with MusicBrainz`);

    // Step 3: Build the network with classified collaborators
    return await this.buildNetworkFromCollaborators(artistName, classifiedCollaborators);
  }



    console.log(`🔍 [DEBUG] Starting collaboration network generation for: "${artistName}"`);
    console.log('📊 [DEBUG] Data source priority: 1) MusicBrainz → 2) Wikipedia → 3) Main artist only (no synthetic data)');

    try {
      // Skip OpenAI to ensure only authentic data is used
      // OpenAI generates artificial collaborations, so we'll use only MusicBrainz and Wikipedia
      console.log(`🎯 [DEBUG] Skipping OpenAI for authentic data only - using MusicBrainz and Wikipedia sources`);
      
      // Proceed directly to MusicBrainz for authentic collaboration data
      if (false) { // Disabled OpenAI
        console.log(`🤖 [DEBUG] Querying OpenAI API for "${artistName}"...`);
        console.log('🔍 [DEBUG] About to call openAIService.getArtistCollaborations for main artist:', artistName);
        
        try {
          const openAIData = await openAIService.getArtistCollaborations(artistName);
          console.log(`✅ [DEBUG] OpenAI response:`, {
            collaborators: openAIData.artists.length,
            collaboratorList: openAIData.artists.map(a => `${a.name} (${a.type}, top collaborators: ${a.topCollaborators.length})`)
          });


          if (openAIData.artists.length > 0) {
            // Filter out any generic/fake names that might slip through
            const authenticCollaborators = openAIData.artists.filter(collaborator => {
              const name = collaborator.name.toLowerCase();
              // Filter out obviously fake or generic names
              const fakePatterns = [
                'john doe', 'jane doe', 'john smith', 'jane smith',
                'producer x', 'songwriter y', 'artist a', 'artist b',
                'unknown', 'anonymous', 'various', 'n/a', 'tbd',
                'placeholder', 'example', 'sample'
              ];
              return !fakePatterns.some(pattern => name.includes(pattern)) &&
                     !name.match(/^(artist|producer|songwriter)\s+[a-z]$/i) &&
                     !name.match(/^[a-z]{1,2}$/i); // Single letters or very short generic names
            });
            
            console.log(`🔍 [DEBUG] Filtered ${openAIData.artists.length} to ${authenticCollaborators.length} authentic collaborators`);
            
            if (authenticCollaborators.length === 0) {
              console.log(`⚠️ [DEBUG] No authentic collaborators found for "${artistName}" from OpenAI, returning single node`);
              // Return just the main artist node
              const finalNetworkData = { 
                nodes: [mainArtistNode], 
                links: []
              };
              await this.cacheNetworkData(artistName, finalNetworkData);
              return finalNetworkData;
            }
            
            // Collect all people for batch role detection
            const allPeople = new Set<string>();
            for (const collaborator of authenticCollaborators) {
              allPeople.add(collaborator.name);
              for (const branchingArtist of collaborator.topCollaborators || []) {
                if (branchingArtist !== artistName) {
                  allPeople.add(branchingArtist);
                }
              }
            }
            
            // Batch detect roles for all people at once for performance
            console.log(`🎭 [DEBUG] Batch detecting roles for ${allPeople.size} people...`);
            await batchDetectRoles([...allPeople]);
            
            // Process OpenAI data and merge with main artist node map
            for (const collaborator of authenticCollaborators) {
              // Check if we already have a node for this person (including main artist)
              let collaboratorNode = nodeMap.get(collaborator.name);
              
              if (collaboratorNode) {
                // Person already exists - add the new role to their types array
                if (!collaboratorNode.types) {
                  collaboratorNode.types = [collaboratorNode.type];
                }
                if (!collaboratorNode.types.includes(collaborator.type)) {
                  collaboratorNode.types.push(collaborator.type);
                  console.log(`🎭 [DEBUG] Added ${collaborator.type} role to existing ${collaborator.name} node (now has ${collaboratorNode.types.length} roles)`);
                }
                // Keep primary type as the first one (for backward compatibility)
                collaboratorNode.type = collaboratorNode.types[0];
                
                // Skip further processing since this person already exists
                // Merge top collaborators from all roles
                if (collaborator.topCollaborators && collaborator.topCollaborators.length > 0) {
                  const existingCollaborators = collaboratorNode.collaborations || [];
                  const newCollaborators = collaborator.topCollaborators.filter(c => !existingCollaborators.includes(c));
                  collaboratorNode.collaborations = [...existingCollaborators, ...newCollaborators];
                }
                continue; // Skip creating new node since we're updating existing one
              } else {
                // Create new node for this person with optimized role detection
                const enhancedRoles = getOptimizedRoles(collaborator.name, collaborator.type);
                
                collaboratorNode = {
                  id: collaborator.name,
                  name: collaborator.name,
                  type: enhancedRoles[0], // Primary role
                  types: enhancedRoles, // All roles
                  size: 20,
                  imageUrl: null, // Will be set in batch
                  spotifyId: null, // Will be set in batch
                  collaborations: collaborator.topCollaborators || [],
                  musicNerdUrl: 'https://musicnerd.xyz', // Will be set in batch
                };
                
                console.log(`🎭 [DEBUG] Enhanced "${collaborator.name}" from ${collaborator.type} to roles:`, enhancedRoles);
                nodeMap.set(collaborator.name, collaboratorNode);
              }
            }

  private async getSpotifyCollaborators(artistName: string): Promise<string[]> {
    console.log(`🎧 [DEBUG] Getting Spotify collaborators for "${artistName}"`);
    
    if (!spotifyService.isConfigured()) {
      console.log(`❌ [DEBUG] Spotify service not configured`);
      return [];
    }

    try {
      // Search for the artist on Spotify
      const spotifyArtist = await spotifyService.searchArtist(artistName);
      if (!spotifyArtist) {
        console.log(`❌ [DEBUG] Artist "${artistName}" not found on Spotify`);
        return [];
      }


      console.log(`✅ [DEBUG] Found Spotify artist: "${spotifyArtist.name}" (${spotifyArtist.id})`);

      // Get their top 10 tracks to find collaborators
      const topTracks = await spotifyService.getArtistTopTracks(spotifyArtist.id, 'US', 10);
      console.log(`🎵 [DEBUG] Found ${topTracks.length} top tracks for "${artistName}"`);

      // Get their albums to find more collaborators
      const albums = await spotifyService.getArtistAlbums(spotifyArtist.id);
      console.log(`💿 [DEBUG] Found ${albums.length} albums for "${artistName}"`);

      // Extract collaborators from tracks and albums
      const collaborators = new Set<string>();
      
      // From top tracks
      for (const track of topTracks) {
        for (const artist of track.artists) {
          if (artist.name !== artistName && artist.name !== spotifyArtist.name) {
            collaborators.add(artist.name);
            console.log(`🤝 [DEBUG] Found collaborator from track "${track.name}": "${artist.name}"`);
          }
        }
      }


      // From albums (get track details) - expanded search for main artists
      const albumLimit = collaborators.size < 7 ? 8 : 3; // Use more albums if few collaborators found
      for (const album of albums.slice(0, albumLimit)) {
        try {
          const albumTracks = await spotifyService.getAlbumTracks(album.id);
          for (const track of albumTracks) {
            if (track.artists) {
              for (const artist of track.artists) {
                if (artist.name !== artistName && artist.name !== spotifyArtist.name) {
                  collaborators.add(artist.name);
                  console.log(`🤝 [DEBUG] Found collaborator from album "${album.name}": "${artist.name}"`);
                }
              }
            }
          }
          
          // Small delay to prevent rate limiting when checking many albums
          if (albumLimit > 3) {
            await new Promise(resolve => setTimeout(resolve, 100));
          }
        } catch (error) {
          console.log(`❌ [DEBUG] Error getting tracks for album "${album.name}":`, error);
        }
      }


                // Add branching connections for the top collaborators
                const maxBranching = 3;
                const branchingCount = Math.min(collaboratorNode.collaborations?.length || 0, maxBranching);
                
                for (let i = 0; i < branchingCount; i++) {
                  const branchingArtist = collaboratorNode.collaborations![i];
                  
                  // Check if this branching artist is already in our main node map
                  let branchingNode = nodeMap.get(branchingArtist);
                  
                  if (branchingNode) {
                    // Person already exists - add artist role if not already present
                    if (!branchingNode.types) {
                      branchingNode.types = [branchingNode.type];
                    }
                    if (!branchingNode.types.includes('artist')) {
                      branchingNode.types.push('artist');
                      console.log(`🎭 [DEBUG] Added artist role to existing branching node ${branchingArtist} (now has ${branchingNode.types.length} roles)`);
                    }
                    // Ensure primary type remains as first one for compatibility
                    branchingNode.type = branchingNode.types[0];
                  } else {
                    // Create new branching node with optimized role detection
                    const enhancedBranchingRoles = getOptimizedRoles(branchingArtist, 'artist');
                    
                    branchingNode = {
                      id: branchingArtist,
                      name: branchingArtist,
                      type: enhancedBranchingRoles[0], // Primary role
                      types: enhancedBranchingRoles, // All roles
                      size: 16, // Branching nodes size (updated from 15 to 16)
                      musicNerdUrl: 'https://musicnerd.xyz', // Will be set in batch
                    };
                    nodeMap.set(branchingArtist, branchingNode);
                    
                    console.log(`🎭 [DEBUG] Enhanced OpenAI branching "${branchingArtist}" to roles:`, enhancedBranchingRoles);
                  }
                  
                  // Create link between collaborator and their top collaborator
                  links.push({
                    source: collaboratorNode.name,
                    target: branchingArtist,
                  });

      const collaboratorList = Array.from(collaborators);
      console.log(`✅ [DEBUG] Total unique Spotify collaborators found: ${collaboratorList.length}`);
      return collaboratorList;

    } catch (error) {
      console.log(`❌ [DEBUG] Error getting Spotify collaborators for "${artistName}":`, error);
      return [];
    }
  }

  private async classifyCollaboratorsWithMusicBrainz(collaborators: string[]): Promise<Array<{name: string, type: string, types: string[]}>> {
    console.log(`🎵 [DEBUG] Classifying ${collaborators.length} collaborators with MusicBrainz`);
    
    const classified: Array<{name: string, type: string, types: string[]}> = [];
    
    for (const collaborator of collaborators.slice(0, 10)) { // Top 10 main collaborators
      try {
        console.log(`🔍 [DEBUG] Classifying "${collaborator}" with MusicBrainz`);
        
        // Search for the collaborator in MusicBrainz
        const mbArtist = await musicBrainzService.searchArtist(collaborator);
        if (!mbArtist) {
          console.log(`❌ [DEBUG] "${collaborator}" not found in MusicBrainz, defaulting to 'artist'`);
          classified.push({ name: collaborator, type: 'artist', types: ['artist'] });
          continue;
        }

        // Get detailed artist information with relations
        const detailedArtist = await musicBrainzService.getArtistWithRelations(mbArtist.id);
        if (!detailedArtist || !detailedArtist.relations) {
          console.log(`❌ [DEBUG] No relations found for "${collaborator}" in MusicBrainz, defaulting to 'artist'`);
          classified.push({ name: collaborator, type: 'artist', types: ['artist'] });
          continue;
        }

        // Classify based on MusicBrainz relations
        let type = 'artist'; // Default type
        const relations = detailedArtist.relations;
        
        // Check for producer relations
        const producerRelations = relations.filter(r => 
          r.type === 'producer' || 
          r.type === 'mix' || 
          r.type === 'recording engineer' || 
          r.type === 'mastering engineer'
        );
        
        // Check for songwriter relations  
        const songwriterRelations = relations.filter(r => 
          r.type === 'composer' || 
          r.type === 'lyricist' || 
          r.type === 'writer' ||
          r.type === 'songwriter'
        );

        // Assign multiple roles based on relation counts
        const roles = ['artist']; // Start with artist as base role
        
        if (producerRelations.length > 0) {
          roles.push('producer');
        }
        if (songwriterRelations.length > 0) {
          roles.push('songwriter');
        }
        
        // Determine primary type and keep all roles
        let primaryType = 'artist';
        if (roles.includes('producer') && roles.includes('songwriter')) {
          // If both producer and songwriter, use the one with more relations
          primaryType = producerRelations.length >= songwriterRelations.length ? 'producer' : 'songwriter';
        } else if (roles.includes('producer')) {
          primaryType = 'producer';
        } else if (roles.includes('songwriter')) {
          primaryType = 'songwriter';
        }
        
        const finalRoles = roles; // Keep all roles including 'artist'


        console.log(`✅ [DEBUG] Classified "${collaborator}" with roles [${finalRoles.join(', ')}] (${producerRelations.length} producer relations, ${songwriterRelations.length} songwriter relations)`);
        classified.push({ name: collaborator, type: primaryType, types: finalRoles });

      } catch (error) {
        console.log(`❌ [DEBUG] Error classifying "${collaborator}":`, error);
        classified.push({ name: collaborator, type: 'artist', types: ['artist'] });
      }
    }

    return classified;
  }


            // Batch process all external API calls for performance optimization
            console.log(`⚡ [DEBUG] Batch processing external APIs for ${nodeMap.size} nodes...`);
            const allNodesForBatch = Array.from(nodeMap.values());
            const nodeNames = allNodesForBatch.map(node => node.name);
            
            // Parallel batch operations
            const [spotifyResults, musicNerdResults] = await Promise.all([
              // Batch Spotify searches
              spotifyService.isConfigured() ? 
                Promise.allSettled(nodeNames.map(async name => {
                  try {
                    const artist = await spotifyService.searchArtist(name);
                    return { name, artist };
                  } catch (error) {
                    return { name, artist: null };
                  }
                })) : 
                Promise.resolve([]),
              
              // Batch MusicNerd ID lookups
              Promise.allSettled(nodeNames.map(async name => {
                try {
                  const artistId = await musicNerdService.getArtistId(name);
                  return { name, artistId };
                } catch (error) {
                  return { name, artistId: null };
                }
              }))
            ]);
            
            // Apply Spotify results
            if (spotifyResults.length > 0) {
              for (const result of spotifyResults) {
                if (result.status === 'fulfilled' && result.value.artist) {
                  const node = nodeMap.get(result.value.name);
                  if (node) {
                    node.imageUrl = spotifyService.getArtistImageUrl(result.value.artist, 'medium');
                    node.spotifyId = result.value.artist.id;
                  }
                }
              }
            }
            
            // Apply MusicNerd results
            for (const result of musicNerdResults) {
              if (result.status === 'fulfilled' && result.value.artistId) {
                const node = nodeMap.get(result.value.name);
                if (node) {
                  node.musicNerdUrl = `https://musicnerd.xyz/artist/${result.value.artistId}`;
                }
              }
            }
            
            // Final node array from consolidated map
            const nodes = Array.from(nodeMap.values());
            console.log(`✅ [DEBUG] Successfully created network from OpenAI data: ${nodes.length} total nodes (including main artist) for "${artistName}"`);
            
            // Cache the generated network data
            const finalNetworkData = { nodes, links };
            console.log(`💾 [DEBUG] About to cache OpenAI network data for "${artistName}" with ${nodes.length} nodes`);
            await this.cacheNetworkData(artistName, finalNetworkData);
            
            return finalNetworkData;
          } else {
            console.log(`⚠️ [DEBUG] No collaborators found for "${artistName}" from OpenAI, returning single node`);
            // Return just the main artist node
            const finalNetworkData = { 
              nodes: [nodeMap.get(artistName)!], 
              links: []
            };
            await this.cacheNetworkData(artistName, finalNetworkData);
            return finalNetworkData;
          }
        } catch (error) {
          console.error(`❌ [DEBUG] OpenAI API error for "${artistName}":`, error);
          console.log('🔄 [DEBUG] Falling back to MusicBrainz...');
        }
      } else {
        console.log('⚠️ [DEBUG] OpenAI service not available, falling back to MusicBrainz...');

  private async buildNetworkFromCollaborators(artistName: string, collaborators: Array<{name: string, type: string, types: string[]}>): Promise<NetworkData> {
    console.log(`🏗️ [DEBUG] Building network for "${artistName}" with ${collaborators.length} classified collaborators`);
    
    // Get main artist info
    const mainArtist = await this.getArtistByName(artistName);
    if (!mainArtist) {
      console.log(`❌ [DEBUG] Main artist "${artistName}" not found in database`);
      throw new Error(`Artist "${artistName}" not found in database`);
    }

    // Get main artist's Spotify image and MusicNerd ID
    let mainArtistImage = null;
    let mainArtistMusicNerdId = null;
    
    try {
      const spotifyArtist = await spotifyService.searchArtist(artistName);
      if (spotifyArtist) {
        mainArtistImage = spotifyService.getArtistImageUrl(spotifyArtist);

      }
      mainArtistMusicNerdId = await musicNerdService.getArtistId(artistName);
    } catch (error) {
      console.log(`Could not fetch metadata for main artist ${artistName}`);
    }


      // Fallback to MusicBrainz if OpenAI fails or isn't available
      console.log(`🎵 [DEBUG] Querying MusicBrainz API for "${artistName}"...`);
      console.log(`🔍 [DEBUG] About to call musicBrainzService.getArtistCollaborations for main artist: ${artistName}`);
      const collaborationData = await musicBrainzService.getArtistCollaborations(artistName);
      console.log(`🔍 [DEBUG] Completed musicBrainzService.getArtistCollaborations for main artist: ${artistName}`);
      console.log(`✅ [DEBUG] MusicBrainz response:`, {
        artists: collaborationData.artists.length,
        works: collaborationData.works.length,
        artistList: collaborationData.artists.map(a => `${a.name} (${a.type}, relation: ${a.relation})`),
        worksList: collaborationData.works.map(w => `${w.title} with [${w.collaborators.join(', ')}]`)
      });
      
      // Only use data from external sources - no hardcoded collaborations
      
      // Get Spotify image for main artist
      let mainArtistImage = null;
      let mainArtistSpotifyId = null;
      
      if (spotifyService.isConfigured()) {
        try {
          const spotifyArtist = await spotifyService.searchArtist(artistName);
          if (spotifyArtist) {
            mainArtistImage = spotifyService.getArtistImageUrl(spotifyArtist, 'medium');
            mainArtistSpotifyId = spotifyArtist.id;

    // Detect multiple roles for main artist using MusicBrainz
    let mainArtistRoles = ['artist'];
    try {
      const mbArtist = await musicBrainzService.searchArtist(artistName);
      if (mbArtist) {
        const detailedArtist = await musicBrainzService.getArtistWithRelations(mbArtist.id);
        if (detailedArtist && detailedArtist.relations) {
          const producerRelations = detailedArtist.relations.filter(r => 
            r.type === 'producer' || r.type === 'mix' || r.type === 'recording engineer'
          );
          const songwriterRelations = detailedArtist.relations.filter(r => 
            r.type === 'composer' || r.type === 'lyricist' || r.type === 'writer' || r.type === 'songwriter'
          );
          
          if (producerRelations.length > 0) {
            mainArtistRoles.push('producer');
          }
          if (songwriterRelations.length > 0) {
            mainArtistRoles.push('songwriter');

          }
          console.log(`🎭 [DEBUG] Main artist "${artistName}" roles: [${mainArtistRoles.join(', ')}]`);
        }
      }
    } catch (error) {
      console.log(`❌ [DEBUG] Could not classify main artist roles for "${artistName}":`, error);
    }

    const mainArtistNode: NetworkNode = {
      id: artistName,
      name: artistName,
      type: 'artist',
      types: mainArtistRoles,
      size: 20,
      artistId: mainArtistMusicNerdId,
    };

<<<<<<< HEAD
      // Update main artist node with additional data
      const mainArtistNodeFromMap = nodeMap.get(artistName)!;
      mainArtistNodeFromMap.imageUrl = mainArtistImage;
      mainArtistNodeFromMap.spotifyId = mainArtistSpotifyId;
      mainArtistNodeFromMap.artistId = mainArtistMusicNerdId;
=======
    const nodeMap = new Map<string, NetworkNode>();
    nodeMap.set(artistName, mainArtistNode);
    const links: NetworkLink[] = [];
>>>>>>> 79848d2f

    // Process collaborators and get their branching collaborators
    for (const collaborator of collaborators) {
      console.log(`🔍 [DEBUG] Processing collaborator "${collaborator.name}" and finding their collaborators`);
      
      // Get collaborator's own collaborators from Spotify
      const branchingCollaborators = await this.getSpotifyCollaborators(collaborator.name);
      const topBranchingCollaborators = branchingCollaborators.slice(0, 3); // Top 3 branching collaborators
      
      // Small delay to prevent rate limiting
      await new Promise(resolve => setTimeout(resolve, 100));
      
      console.log(`🌿 [DEBUG] Found ${topBranchingCollaborators.length} branching collaborators for "${collaborator.name}"`);

      // Get collaborator's MusicNerd ID only (no image data)
      let collaboratorMusicNerdId = null;
      
      try {
        if (collaborator.type === 'artist') {
          collaboratorMusicNerdId = await musicNerdService.getArtistId(collaborator.name);
        }
      } catch (error) {
        console.log(`Could not fetch MusicNerd ID for ${collaborator.name}`);
      }

      const collaboratorNode: NetworkNode = {
        id: collaborator.name,
        name: collaborator.name,
        type: collaborator.type as 'artist' | 'producer' | 'songwriter',
        types: collaborator.types || [collaborator.type as 'artist' | 'producer' | 'songwriter'], // Multi-role support
        size: 15,
        artistId: collaboratorMusicNerdId,
        topCollaborations: topBranchingCollaborators, // For hover tooltips
      };
      
      nodeMap.set(collaborator.name, collaboratorNode);
      const roleDisplay = collaborator.types ? collaborator.types.join(' + ') : collaborator.type;
      console.log(`➕ [DEBUG] Added node: "${collaborator.name}" (${roleDisplay}) from Spotify/MusicBrainz`);

      // Create link from main artist to collaborator
      links.push({
        source: artistName,
        target: collaborator.name,
      });
      console.log(`🔗 [DEBUG] Created link: "${artistName}" ↔ "${collaborator.name}"`);

      // Add branching collaborators
      for (const branchingCollaborator of topBranchingCollaborators) {
        if (branchingCollaborator !== artistName && !nodeMap.has(branchingCollaborator)) {
          // Get branching collaborator's MusicNerd ID only (no image data)
          let branchingMusicNerdId = null;
          
          try {

            console.log(`🔍 [DEBUG] Fetching authentic collaborations for ${collaborator.type} "${collaborator.name}"`);
            const producerCollaborations = await musicBrainzService.getArtistCollaborations(collaborator.name);
            
            // Collect all types of collaborators: artists, other producers, and songwriters
            const allCollaborators: string[] = [];
            
            if (producerCollaborations && producerCollaborations.artists.length > 0) {
              // Add artist collaborators (the actual musicians they work with)
              const artistCollaborators = producerCollaborations.artists
                .filter(c => c.name !== collaborator.name && c.type === 'artist')
                .map(c => c.name);
              allCollaborators.push(...artistCollaborators);
              
              // Add other producers/songwriters they collaborate with
              const otherProducers = producerCollaborations.artists
                .filter(c => c.name !== collaborator.name && (c.type === 'producer' || c.type === 'songwriter'))
                .map(c => c.name);
              allCollaborators.push(...otherProducers);
              
              // Take top 3 most relevant collaborators for tooltip
              topCollaborators = Array.from(new Set(allCollaborators)).slice(0, 3);
              console.log(`✅ [DEBUG] Found ${topCollaborators.length} authentic collaborations for "${collaborator.name}":`, topCollaborators);
              
              // Add branching artist nodes to the network for style discovery
              // For songwriters and producers, show their top 3 collaborating artists
              const maxBranchingNodes = collaborator.type === 'songwriter' ? 3 : 2;
              const branchingArtists = artistCollaborators
                .filter(artistName => artistName !== collaborator.name)
                .slice(0, maxBranchingNodes);
              
              console.log(`🎨 [DEBUG] Creating ${branchingArtists.length} branching connections for ${collaborator.type} "${collaborator.name}"`);
              if (branchingArtists.length > 0 && collaborator.type === 'songwriter') {
                console.log(`📝 [DEBUG] Songwriter "${collaborator.name}" branching to artists:`, branchingArtists);
              }
              
              for (const branchingArtist of branchingArtists) {
                // Check if this artist is already in the network (multi-role support)
                let branchingNode = nodeMap.get(branchingArtist);
                
                if (branchingNode) {
                  // Person already exists - add artist role if not already present
                  if (!branchingNode.types) {
                    branchingNode.types = [branchingNode.type];
                  }
                  if (!branchingNode.types.includes('artist')) {
                    branchingNode.types.push('artist');
                    console.log(`🎭 [DEBUG] Added artist role to existing branching node ${branchingArtist} (now has ${branchingNode.types.length} roles)`);
                  }
                  // Update collaborations list
                  if (!branchingNode.collaborations) {
                    branchingNode.collaborations = [];
                  }
                  if (!branchingNode.collaborations.includes(collaborator.name)) {
                    branchingNode.collaborations.push(collaborator.name);
                  }
                  // Ensure primary type remains as first one for compatibility
                  branchingNode.type = branchingNode.types[0];
                } else {
                  // Create new branching node with enhanced role detection
                  console.log(`🌟 [DEBUG] Adding branching artist "${branchingArtist}" connected to ${collaborator.type} "${collaborator.name}"`);
                  
                  const enhancedBranchingRoles = getEnhancedRoles(branchingArtist, 'artist');
                  
                  // Try to get MusicNerd ID for the branching artist
                  let branchingArtistId: string | null = null;
                  try {
                    branchingArtistId = await musicNerdService.getArtistId(branchingArtist);
                  } catch (error) {
                    console.log(`Could not fetch MusicNerd ID for branching artist ${branchingArtist}`);
                  }
                  
                  branchingNode = {
                    id: branchingArtist,
                    name: branchingArtist,
                    type: enhancedBranchingRoles[0], // Primary role
                    types: enhancedBranchingRoles, // All roles
                    size: 15, // Branching nodes size
                    imageUrl: null,
                    spotifyId: null,
                    artistId: branchingArtistId,
                    collaborations: [collaborator.name], // Show connection to the producer/songwriter
                  };
                  nodeMap.set(branchingArtist, branchingNode);
                  
                  console.log(`🎭 [DEBUG] Enhanced branching "${branchingArtist}" to roles:`, enhancedBranchingRoles);
                }
                
                // Create link between producer/songwriter and branching artist
                links.push({
                  source: collaborator.name,
                  target: branchingArtist,
                });
                console.log(`🔗 [DEBUG] Created branching link: "${collaborator.name}" ↔ "${branchingArtist}"`);
              }
            }
            
            // If still not enough collaborators, add the main artist as a primary collaborator
            if (topCollaborators.length < 3) {
              topCollaborators = [artistName, ...topCollaborators];
              topCollaborators = Array.from(new Set(topCollaborators)).slice(0, 3);
              console.log(`📝 [DEBUG] Enhanced collaborations for "${collaborator.name}" with main artist:`, topCollaborators);
            }

            branchingMusicNerdId = await musicNerdService.getArtistId(branchingCollaborator);

          } catch (error) {
            console.log(`Could not fetch MusicNerd ID for branching collaborator ${branchingCollaborator}`);
          }


        // Check if we already have this person (for multi-role support)
        let collaboratorNode = nodeMap.get(collaborator.name);
        
        if (collaboratorNode) {
          // Person already exists - add the new role to their types array
          if (!collaboratorNode.types) {
            collaboratorNode.types = [collaboratorNode.type];
          }
          if (!collaboratorNode.types.includes(collaborator.type as 'artist' | 'producer' | 'songwriter')) {
            collaboratorNode.types.push(collaborator.type as 'artist' | 'producer' | 'songwriter');
            console.log(`🎭 [DEBUG] Added ${collaborator.type} role to existing ${collaborator.name} node (now has ${collaboratorNode.types.length} roles)`);
          }
          // Update collaborations list
          if (topCollaborators.length > 0) {
            const existingCollabs = collaboratorNode.collaborations || [];
            const newCollabs = topCollaborators.filter(c => !existingCollabs.includes(c));
            collaboratorNode.collaborations = [...existingCollabs, ...newCollabs];
          }
        } else {
          // Create new node for this person with enhanced role detection
          const enhancedRoles = getEnhancedRoles(collaborator.name, collaborator.type as 'artist' | 'producer' | 'songwriter');
          
          collaboratorNode = {
            id: collaborator.name,
            name: collaborator.name,
            type: enhancedRoles[0], // Primary role
            types: enhancedRoles, // All roles
            size: 20,
            imageUrl: collaboratorImage,
            spotifyId: collaboratorSpotifyId,
            artistId: collaboratorMusicNerdId,
            collaborations: topCollaborators.length > 0 ? topCollaborators : undefined,

          const branchingNode: NetworkNode = {
            id: branchingCollaborator,
            name: branchingCollaborator,
            type: 'artist', // Default to artist for branching collaborators
            types: ['artist'],
            size: 10,
            artistId: branchingMusicNerdId,

          };
          
          nodeMap.set(branchingCollaborator, branchingNode);
          console.log(`🌿 [DEBUG] Added branching node: "${branchingCollaborator}" (artist) connected to "${collaborator.name}"`);

          // Create link from collaborator to their branching collaborator
          links.push({
            source: collaborator.name,
            target: branchingCollaborator,
          });

          
          if (wikipediaCollaborators.length > 0) {
            console.log(`✅ [DEBUG] Using Wikipedia data - found ${wikipediaCollaborators.length} collaborators`);
            // Add Wikipedia collaborators to the network
            for (const collaborator of wikipediaCollaborators) {
              console.log(`👤 [DEBUG] Processing Wikipedia collaborator: "${collaborator.name}" (type: ${collaborator.type})`);
              console.log(`📝 [DEBUG] Wikipedia context: "${collaborator.context}"`);
              
              // Get Spotify image for collaborator
              let collaboratorImage = null;
              let collaboratorSpotifyId = null;
              
              if (spotifyService.isConfigured()) {
                try {
                  console.log(`🎧 [DEBUG] Fetching Spotify data for Wikipedia collaborator "${collaborator.name}"...`);
                  const spotifyCollaborator = await spotifyService.searchArtist(collaborator.name);
                  if (spotifyCollaborator) {
                    collaboratorImage = spotifyService.getArtistImageUrl(spotifyCollaborator, 'medium');
                    collaboratorSpotifyId = spotifyCollaborator.id;
                    console.log(`✅ [DEBUG] Found Spotify profile for Wikipedia collaborator "${collaborator.name}": ${collaboratorSpotifyId}`);
                  } else {
                    console.log(`❌ [DEBUG] No Spotify profile found for Wikipedia collaborator "${collaborator.name}"`);
                  }
                } catch (error) {
                  console.log(`⚠️ [DEBUG] Spotify lookup failed for Wikipedia collaborator "${collaborator.name}": ${error}`);
                }
              }

              // Get MusicNerd artist ID for Wikipedia collaborators who are artists
              let collaboratorMusicNerdId = null;
              if (collaborator.type === 'artist') {
                try {
                  collaboratorMusicNerdId = await musicNerdService.getArtistId(collaborator.name);
                } catch (error) {
                  console.log(`Could not fetch MusicNerd ID for ${collaborator.name}`);
                }
              }

              // For Wikipedia producers and songwriters, create collaboration list
              let topCollaborators: string[] = [];
              if (collaborator.type === 'producer' || collaborator.type === 'songwriter') {
                const otherCollaborators = wikipediaCollaborators
                  .filter(c => c.name !== collaborator.name && c.name !== artistName)
                  .slice(0, 2)
                  .map(c => c.name);
                topCollaborators = [artistName, ...otherCollaborators];
              }

              // Check if we already have this person (for multi-role support)
              let collaboratorNode = nodeMap.get(collaborator.name);
              
              if (collaboratorNode) {
                // Person already exists - add the new role to their types array
                if (!collaboratorNode.types) {
                  collaboratorNode.types = [collaboratorNode.type];
                }
                if (!collaboratorNode.types.includes(collaborator.type as 'artist' | 'producer' | 'songwriter')) {
                  collaboratorNode.types.push(collaborator.type as 'artist' | 'producer' | 'songwriter');
                  console.log(`🎭 [DEBUG] Added ${collaborator.type} role to existing ${collaborator.name} node (now has ${collaboratorNode.types.length} roles)`);
                }
                // Update collaborations list
                if (topCollaborators.length > 0) {
                  const existingCollabs = collaboratorNode.collaborations || [];
                  const newCollabs = topCollaborators.filter(c => !existingCollabs.includes(c));
                  collaboratorNode.collaborations = [...existingCollabs, ...newCollabs];
                }
              } else {
                // Create new node for this person with enhanced role detection
                const enhancedRoles = getEnhancedRoles(collaborator.name, collaborator.type as 'artist' | 'producer' | 'songwriter');
                
                collaboratorNode = {
                  id: collaborator.name,
                  name: collaborator.name,
                  type: enhancedRoles[0], // Primary role
                  types: enhancedRoles, // All roles
                  size: 20,
                  imageUrl: collaboratorImage,
                  spotifyId: collaboratorSpotifyId,
                  artistId: collaboratorMusicNerdId,
                  collaborations: topCollaborators.length > 0 ? topCollaborators : undefined,
                };
                nodeMap.set(collaborator.name, collaboratorNode);
                
                console.log(`🎭 [DEBUG] Enhanced Wikipedia "${collaborator.name}" from ${collaborator.type} to roles:`, enhancedRoles);
              }
              console.log(`➕ [DEBUG] Added node: "${collaborator.name}" (${collaborator.type}) from Wikipedia context`);

          console.log(`🔗 [DEBUG] Created branching link: "${collaborator.name}" ↔ "${branchingCollaborator}"`);
        }
      }
    }


    // Step 4: Detect cross-collaborations between collaborators
    console.log(`🔍 [DEBUG] Starting cross-collaboration detection between collaborators`);
    await this.addCrossCollaborationLinks(collaborators, nodeMap, links);

    // Final node array from consolidated map
    const finalNodes = Array.from(nodeMap.values());
    
    // Cache the generated network data
    const networkData = { nodes: finalNodes, links };
    console.log(`💾 [DEBUG] About to cache Spotify/MusicBrainz network data for "${artistName}" with ${finalNodes.length} nodes and ${links.length} links`);
    await this.cacheNetworkData(artistName, networkData);
    
    return networkData;
  }

  private async addCrossCollaborationLinks(
    collaborators: Array<{name: string, type: string}>, 
    nodeMap: Map<string, NetworkNode>, 
    links: NetworkLink[]
  ): Promise<void> {
    console.log(`🔗 [DEBUG] Checking for cross-collaborations between ${collaborators.length} collaborators`);
    
    // Check each pair of collaborators to see if they've worked together
    // Only check a subset to balance thoroughness with performance
    const maxChecks = Math.min(collaborators.length, 6); // Limit to top 6 to balance performance
    
    for (let i = 0; i < maxChecks; i++) {
      for (let j = i + 1; j < maxChecks; j++) {
        const collaborator1 = collaborators[i];
        const collaborator2 = collaborators[j];
        

        // If both MusicBrainz and Wikipedia fail, return only the main artist node
        console.log(`🚨 [DEBUG] No real collaboration data found for "${artistName}" from either MusicBrainz or Wikipedia`);
        console.log(`👤 [DEBUG] Returning only the main artist node without any collaborators`);
        
        // No fallback collaborators - authentic data only

        console.log(`🔍 [DEBUG] Checking if "${collaborator1.name}" has worked with "${collaborator2.name}"`);
        
        try {
          // Get collaborator1's top tracks only (faster than full collaborator search)
          const spotifyArtist = await spotifyService.searchArtist(collaborator1.name);
          if (spotifyArtist) {
            const topTracks = await spotifyService.getArtistTopTracks(spotifyArtist.id, 'US', 10);
            

            if (collaboratorNode) {
              // Person already exists - add the new role to their types array
              if (!collaboratorNode.types) {
                collaboratorNode.types = [collaboratorNode.type];
              }
              if (!collaboratorNode.types.includes(collab.type)) {
                collaboratorNode.types.push(collab.type);
                console.log(`🎭 [DEBUG] Added ${collab.type} role to existing ${collab.name} node (now has ${collaboratorNode.types.length} roles)`);
              }
            } else {
              // Create new node for this person
              collaboratorNode = {
                id: collab.name,
                name: collab.name,
                type: collab.type,
                types: [collab.type],
                size: 20,
              };

            // Check if collaborator2 appears in any of these tracks
            const hasCollaborated = topTracks.some(track => 
              track.artists.some(artist => 
                artist.name.toLowerCase().includes(collaborator2.name.toLowerCase()) ||
                collaborator2.name.toLowerCase().includes(artist.name.toLowerCase())
              )
            );
            
            if (hasCollaborated) {
              // Check if link already exists
              const linkExists = links.some(link => 
                (link.source === collaborator1.name && link.target === collaborator2.name) ||
                (link.source === collaborator2.name && link.target === collaborator1.name)
              );

              
              if (!linkExists) {
                links.push({
                  source: collaborator1.name,
                  target: collaborator2.name,
                });
                console.log(`🌟 [DEBUG] Added cross-collaboration link: "${collaborator1.name}" ↔ "${collaborator2.name}"`);
              }
            }
<<<<<<< HEAD
            links.push({
              source: artistName,
              target: collaboratorNode.id,
            });
            
            console.log(`✨ [DEBUG] Added known authentic collaborator: ${collab.name} (${collab.type})`);
=======
>>>>>>> 79848d2f
          }
        } catch (error) {
          console.log(`❌ [DEBUG] Error checking cross-collaboration between "${collaborator1.name}" and "${collaborator2.name}":`, error);
        }

        
        // Small delay to prevent rate limiting
        await new Promise(resolve => setTimeout(resolve, 200));
      }
    }
  }



  private async createSingleArtistNetwork(artistName: string): Promise<NetworkData> {
    console.log(`👤 [DEBUG] Creating single artist network for "${artistName}"`);
    
    const mainArtist = await this.getArtistByName(artistName);
    if (!mainArtist) {
      console.log(`❌ [DEBUG] Main artist "${artistName}" not found in database`);
      throw new Error(`Artist "${artistName}" not found in database`);
    }

    // Get main artist's Spotify image and MusicNerd ID
    let mainArtistImage = null;
    let mainArtistMusicNerdId = null;
    
    try {
      const spotifyArtist = await spotifyService.searchArtist(artistName);
      if (spotifyArtist) {
        mainArtistImage = spotifyService.getArtistImageUrl(spotifyArtist);
      }
      mainArtistMusicNerdId = await musicNerdService.getArtistId(artistName);
    } catch (error) {
      console.log(`Could not fetch metadata for main artist ${artistName}`);
    }

    const mainArtistNode: NetworkNode = {
      id: artistName,
      name: artistName,
      type: 'artist',
      types: ['artist'],
      size: 20,
      imageUrl: mainArtistImage,
      spotifyId: null,
      artistId: mainArtistMusicNerdId,
    };

    const networkData = { nodes: [mainArtistNode], links: [] };
    
    // Cache the network data
    console.log(`💾 [DEBUG] About to cache single-artist network data for "${artistName}"`);
    await this.cacheNetworkData(artistName, networkData);
    
    return networkData;
  }

  private async cacheNetworkData(artistName: string, networkData: NetworkData): Promise<void> {
    if (!db) {
      console.log(`⚠️ [DEBUG] Database not available - skipping cache for "${artistName}"`);
      return;
    }

    try {
      console.log(`💾 [DEBUG] Caching webmapdata for "${artistName}"`);
      
      // Check if artist already exists in database
      const existingArtist = await this.getArtistByName(artistName);
      
      if (existingArtist) {
        // Update existing artist with webmapdata
        await db
          .update(artists)
          .set({ 
            webmapdata: networkData
          })
          .where(eq(artists.id, existingArtist.id));
        
        console.log(`✅ [DEBUG] Successfully cached webmapdata for existing artist "${artistName}"`);
      } else {
        console.log(`⚠️ [DEBUG] Artist "${artistName}" not found in database - skipping cache`);
      }
    } catch (error) {
      console.error(`❌ [DEBUG] Error caching webmapdata for "${artistName}":`, error);
    }
  }

  async getNetworkData(artistName: string): Promise<NetworkData | null> {

    // Force fresh generation for all artists to use new data-only approach
    console.log(`🔄 [DEBUG] Force regenerating network data for "${artistName}" with data-only approach (cache cleared)`);
    
    // Check if artist exists but skip cached data
    const artist = await this.getArtistByName(artistName);
    if (!artist) {
      console.log(`❌ [DEBUG] Artist "${artistName}" not found in database`);
      return null;
    }
    
    console.log(`🆕 [DEBUG] No cached data found for "${artistName}" - generating new network data`);
    
    // For demo artists with rich mock data, use real MusicBrainz to showcase enhanced producer/songwriter extraction
    const enhancedMusicBrainzArtists: string[] = ['Post Malone', 'The Weeknd', 'Ariana Grande', 'Billie Eilish', 'Taylor Swift', 'Drake'];
    
    const mainArtist = await this.getArtistByName(artistName);
    if (!mainArtist) {
      // Artist doesn't exist in database - return error instead of creating new entry
      console.log(`❌ [DEBUG] Artist "${artistName}" does not exist in database - cannot generate network`);
      throw new Error(`Artist "${artistName}" not found in database. Please search for an existing artist.`);
    }

    console.log(`🔍 [DEBUG] Getting network data for: "${artistName}"`);
    

    // Check cache for existing network data
    if (cachedArtist?.webmapdata) {
      console.log(`✅ [DEBUG] Found cached webmapdata for "${cachedArtist.name}" - using cached data`);
      return cachedArtist.webmapdata as NetworkData;


    // Check if artist exists in database first
    const existingArtist = await this.getArtistByName(artistName);
    if (!existingArtist) {
      console.log(`❌ [DEBUG] Artist "${artistName}" not found in database`);
      return null;

    }


    // Artist exists in our own database, build network from stored data
    const nodes: NetworkNode[] = [];
    const links: NetworkLink[] = [];
    
    const mainArtistNode: NetworkNode = {
      id: mainArtist.name,
      name: mainArtist.name,
      type: mainArtist.type as 'artist' | 'producer' | 'songwriter',
      size: 30,
      imageUrl: mainArtist.imageUrl,
      spotifyId: mainArtist.spotifyId,
    };
    nodes.push(mainArtistNode);

    // Get collaborations from database (only for integer IDs)
    const artistCollaborations = await this.getCollaborationsByArtist(mainArtist.id as number);
    
    for (const collab of artistCollaborations) {
      const collaborator = await this.getArtist(collab.toArtistId);
      if (collaborator) {
        const collaboratorNode: NetworkNode = {
          id: collaborator.name,
          name: collaborator.name,
          type: collaborator.type as 'artist' | 'producer' | 'songwriter',
          size: 20,
          imageUrl: collaborator.imageUrl,
          spotifyId: collaborator.spotifyId,
        };
        nodes.push(collaboratorNode);

        links.push({
          source: mainArtist.name,
          target: collaborator.name,
        });

    // Check for cached data
    if (existingArtist.webmapdata) {
      console.log(`✅ [DEBUG] Found cached webmapdata for "${artistName}"`);
      return existingArtist.webmapdata as NetworkData;

    }

    // Generate new network data
    console.log(`🔄 [DEBUG] No cached data found for "${artistName}" - generating new network...`);
    return await this.generateRealCollaborationNetwork(artistName);
  }
}<|MERGE_RESOLUTION|>--- conflicted
+++ resolved
@@ -749,18 +749,17 @@
       size: 20,
       artistId: mainArtistMusicNerdId,
     };
-
-<<<<<<< HEAD
+    const nodeMap = new Map<string, NetworkNode>();
+    nodeMap.set(artistName, mainArtistNode);
+    const links: NetworkLink[] = [];
+
       // Update main artist node with additional data
       const mainArtistNodeFromMap = nodeMap.get(artistName)!;
       mainArtistNodeFromMap.imageUrl = mainArtistImage;
       mainArtistNodeFromMap.spotifyId = mainArtistSpotifyId;
       mainArtistNodeFromMap.artistId = mainArtistMusicNerdId;
-=======
-    const nodeMap = new Map<string, NetworkNode>();
-    nodeMap.set(artistName, mainArtistNode);
-    const links: NetworkLink[] = [];
->>>>>>> 79848d2f
+
+    
 
     // Process collaborators and get their branching collaborators
     for (const collaborator of collaborators) {
@@ -1160,15 +1159,14 @@
                 console.log(`🌟 [DEBUG] Added cross-collaboration link: "${collaborator1.name}" ↔ "${collaborator2.name}"`);
               }
             }
-<<<<<<< HEAD
+
             links.push({
               source: artistName,
               target: collaboratorNode.id,
             });
             
             console.log(`✨ [DEBUG] Added known authentic collaborator: ${collab.name} (${collab.type})`);
-=======
->>>>>>> 79848d2f
+
           }
         } catch (error) {
           console.log(`❌ [DEBUG] Error checking cross-collaboration between "${collaborator1.name}" and "${collaborator2.name}":`, error);
